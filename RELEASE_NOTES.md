<<<<<<< HEAD
#### 5.0.0-beta019
* BUGFIX: Added VS 2017 MSTest location - https://github.com/fsharp/FAKE/pull/1794 and https://github.com/fsharp/FAKE/pull/1604
* BUGFIX: Fix DotNetCompile - https://github.com/fsharp/FAKE/pull/1793

#### 5.0.0-beta018 - 2018-02-19
* BUGFIX: Fix https://github.com/fsharp/FAKE/issues/1776 again for dotnet cli helpers.
* ENHANCEMENT: Fix chocolatey warning and add VERIFICATION.txt

#### 5.0.0-beta017 - 2018-02-17
* BUGFIX: Fix https://github.com/fsharp/FAKE/issues/1776 again for dotnet cli helpers.
* BREAKING: the `Fake.Core.Tracing` nuget package has been renamed to `Fake.Core.Trace`
* BREAKING: Some functions/types with the name `Dotnet` have been renamed to `DotNet` for overall consistency.
* BUGFIX: ArgumentException in FtpHelper.uploadAFolder - https://github.com/fsharp/FAKE/issues/1785

#### 5.0.0-beta016 - 2018-02-17
* BUGFIX: Fix bug in Cli.DotNetPack

#### 5.0.0-beta015 - 2018-02-16
* INFRA: Add unit-test-suite for dotnetcore
* ENHANCEMENT: Add zip-helpers to allow more complex zip structures, fixes #1014
* BREAKING: Hide globbing behind an interface to make stuff more testable.
* BREAKING: Change Environment Map behavior in Process to allow removal of environment variables, required to fix #1776

#### 5.0.0-beta014 - 2018-02-10
* BREAKING: Change Fake.DotNet.Cli API according to latest changes and add `dotnet test`
* BREAKING: Change Fake.DotNet.MsBuild API according to new API-Guidelines
* BUGFIX: msbuild doesn't work within dotnet-fake - https://github.com/fsharp/FAKE/issues/1776
* ENHANCEMENT: Fix SemVer - https://github.com/fsharp/FAKE/pull/848
* ENHANCEMENT: Add Nuget.RequireRange - https://github.com/fsharp/FAKE/pull/1775/commits/0c5b86b747285c596de0fff68002df422fabf15e

#### 5.0.0-beta013 - 2018-02-03
* FAKE5: partial support for FST-1027 instead of FAKE Header (now obsolete and will be removed on release).
  This adds support for writing `#r "paket: nuget Fake.Module prerelease"` in your scripts, see https://github.com/fsharp/FAKE/pull/1770.
* FAKE5: Self-Contained scripts (not using/referencing external paket.dependencies) will now write a `<script>.fsx.lock` file for the dependencies, see https://github.com/fsharp/FAKE/issues/1769
* FAKE5: `fake build <target>` is now a shortcut for `fake run build.fsx -t <target>`, see https://github.com/fsharp/FAKE/issues/1569

#### 5.0.0-beta012 - 2018-01-28
* FAKE5: New distribution as dotnet-cli-tool `dotnet-fake` - https://github.com/fsharp/FAKE/pull/1766
* ENHANCEMENT: added GetDotNetSDKVersionFromGlobalJson - https://github.com/fsharp/FAKE/pull/1754
* BUGFIX: Include pdb and xml files again - https://github.com/fsharp/FAKE/pull/1766
* BUGFIX: Change default dotnet-cli-installer branch to `master` - https://github.com/fsharp/FAKE/issues/1739

#### 5.0.0-beta011 - 2018-01-27
* ENHANCEMENT: Fake now writes load-scripts to provide intellisense - https://github.com/fsharp/FAKE/pull/1763
* BUGFIX: Fix version normalization - https://github.com/fsharp/FAKE/pull/1742
* DOCS: Fix documentation of SonarCube.End - https://github.com/fsharp/FAKE/pull/1743
* BUGFIX: Paket.Pack uses outdated syntax - https://github.com/fsharp/FAKE/pull/1737
* ENHANCEMENT: New Fake.Net.Http API to download files - https://github.com/fsharp/FAKE/pull/1746
* DOCS: Add simple Hello-World example - https://github.com/fsharp/FAKE/pull/1748
* FAKE4: fix custom proxy credentials in DotNetCLIHelper - https://github.com/fsharp/FAKE/pull/1741
* FAKE4: added executeFSIWithArgsAndReturnMessages  https://github.com/fsharp/FAKE/pull/1719
* DOCS: Fix path to migration guide - https://github.com/fsharp/FAKE/pull/1755
* NEW MODULE: Fake.Net.Http to download files - https://github.com/fsharp/FAKE/pull/1759
* ENHANCEMENT: Add Force parameter to Choco Push - https://github.com/fsharp/FAKE/pull/1735

#### 5.0.0-beta010 - 2017-10-29
* ENHANCEMENT: Refactor GitHub API - https://github.com/fsharp/FAKE/pull/1726
* BUGFIX: Fix Overwrite in Fake.Core.Xml and arguments in Fake.DotNet.Paket - https://github.com/fsharp/FAKE/pull/1725
* ENHANCEMENT: New property ToolPath in MsBuild - https://github.com/fsharp/FAKE/pull/1703

#### 5.0.0-beta008 - 2017-10-23
* BUGFIX: Fix error on mono when starting processes

#### 5.0.0-beta007 - 2017-10-23
* BUGFIX: Fix error on mono when starting processes

#### 5.0.0-beta006 - 2017-10-22
* BUGFIX: Add `Process.withFramework` to indicate that a process might need to be started with mono and use it in kown wrappers like test-runners - https://github.com/fsharp/FAKE/pull/1697
* DOCS: Typo (https://github.com/fsharp/FAKE/pull/1701), Canopy docs (https://github.com/fsharp/FAKE/pull/1704), some Urls (https://github.com/fsharp/FAKE/pull/1708)
* DOCS: Migrate Slack API documentation for FAKE 5 - (https://github.com/fsharp/FAKE/pull/1706)
* ENHANCEMENT: Provide full fidelity of build options in Xamarin helpers - (https://github.com/fsharp/FAKE/pull/1702)
* ENHANCEMENT: Added WarnAsError to MSBuild options - (https://github.com/fsharp/FAKE/pull/1691)

#### 5.0.0-beta005 - 2017-10-02
* ENHANCEMENT: Improve error messages of Fake.Core.Process - https://github.com/fsharp/FAKE/pull/1696
* BUGFIX: `fake --version` was printing the wrong version - https://github.com/fsharp/FAKE/pull/1696
* BUGFIX: `Fake.Api.GitHub` was not part of FakeLib - https://github.com/fsharp/FAKE/pull/1696

#### 5.0.0-beta004 - 2017-10-02
* BUILD: Remove hardcoded paths to FSharpTargets, replace with FSharp.Compiler.Tools - https://github.com/fsharp/FAKE/pull/1693
* ENHANCEMENT: Fake.IO.FileSystem Rework, functionality moved from `Fake.IO.FileSystem` to `Fake.IO` and APIs have been adapted to the new design guideline - https://github.com/fsharp/FAKE/pull/1670
* PERFORMANCE: Fake should be a lot faster now - https://github.com/fsharp/FAKE/pull/1694
* ENHANCEMENT: Scripts are now compiled agains netstandard20 which allows a lot more APIs to be used - https://github.com/fsharp/FAKE/pull/1694
* DOCS: A lot of 404 pages have been filled in the fake.build website - https://github.com/fsharp/FAKE/pull/1694

#### 5.0.0-beta003 - 2017-09-26
* ENHANCEMENT: Fix some migration warnings, Docs and bugs - https://github.com/fsharp/FAKE/pull/1686

#### 5.0.0-beta002 - 2017-09-25
* BREAKING-CHANGE: Rework Fake.Core.Target package - https://github.com/fsharp/FAKE/pull/1664
* ENHANCEMENT: Update fake 5 to netcoreapp20 - https://github.com/fsharp/FAKE/pull/1678
* BUGFIX: Fix Zip.Unzip

#### 5.0.0-beta001 - 2017-09-24
* BREAKING-CHANGE: Rework Fake.Core.Target package - https://github.com/fsharp/FAKE/pull/1664
* ENHANCEMENT: Update fake 5 to netcoreapp20 - https://github.com/fsharp/FAKE/pull/1678

#### 5.0.0-alpha018 - 2017-09-24
* BUGFIX: Cache loaded assemblies and redirect later calls.

#### 5.0.0-alpha017 - 2017-09-23
* BUGFIX: try to fallback to load framework assemblies from the default AssemblyLoadContext.

#### 5.0.0-alpha016 - 2017-09-23
* BREAKING-CHANGE: Renew AssemblyInfo API - https://github.com/fsharp/FAKE/pull/1619
* ENHANCEMENT: Add XML to FakeLib - https://github.com/fsharp/FAKE/pull/1641
* ENHANCEMENT: Move Paket.Paket() over to use flag arguments - https://github.com/fsharp/FAKE/pull/1627
* ENHANCEMENT: MSTest detail switch - https://github.com/fsharp/FAKE/pull/1625
* API: StringBuilder functionality moved into a StringBuilder module
* ENHANCEMENT: Remove logfn from Compress and Extract - https://github.com/fsharp/FAKE/pull/1624
* BUGFIX: Correctly determine the 64-bit "Program Files" folder - https://github.com/fsharp/FAKE/pull/1623
* ENHANCEMENT: Bitbucket Environment variables - https://github.com/fsharp/FAKE/pull/1563
* ENHANCEMENT: AppVeyor Environment variables - https://github.com/fsharp/FAKE/pull/1560
* ENHANCEMENT: Change how npm.cmd is located in NpmHelper - https://github.com/fsharp/FAKE/pull/1629
* NEW MODULE: Fake.Api.Slack - https://github.com/fsharp/FAKE/pull/1648
* ENHANCEMENT: Add MSBuild binary logger support -  https://github.com/fsharp/FAKE/pull/1649
* ENHANCEMENT: Add BasePath support for NuGet pack - https://github.com/fsharp/FAKE/pull/1651
* DOCS: fix code in FAKE5 modules doc - https://github.com/fsharp/FAKE/pull/1653/files
* ENHANCEMENT: Paket 5.5.0+: GNU-compatible Paket commands - https://github.com/fsharp/FAKE/pull/1655
* BUGFIX: Target: update DoNothing signature - https://github.com/fsharp/FAKE/pull/1658
* DOCS: Review discussion channels in contributing page - https://github.com/fsharp/FAKE/pull/1661
* DOCS: Fixed the tooltip position and improved the styling in the api reference pages - https://github.com/fsharp/FAKE/pull/1663
* NEW MODULE: Fake.Api.GitHub previously known as Octokit.fsx - https://github.com/fsharp/FAKE/pull/1667
* DOCS: Fix menu on mobile - https://github.com/fsharp/FAKE/pull/1668
* ENHANCEMENT: Add Paket helper to push specific files - https://github.com/fsharp/FAKE/pull/1665


#### 5.0.0-alpha015 - 2017-08-27
* Update Paket.core

#### 5.0.0-alpha014 - 2017-07-28
* Disable MSBuild NodeReuse by default - https://github.com/fsharp/FAKE/pull/1600
* MSTest: add Tests parameter to specify list of tests - https://github.com/fsharp/FAKE/pull/1615

#### 5.0.0-alpha013 - 2017-07-26
* ENHANCEMENT: Support for Microsoft Dynamics NAV 2017

#### 5.0.0-alpha012 - 2017-07-25
* ENHANCEMENT: (NETCORE) Prefer msbuild over xbuild when we detect a mono installation > 5

#### 5.0.0-alpha011 - 2017-07-24
* BUGFIX: Restore console encoding on .NET Framework (https://github.com/fsharp/FAKE/pull/1587)
* FAKE5: Copy missing changes from legacy NuGet helpers (https://github.com/fsharp/FAKE/pull/1596)
* ENHANCEMENT: Rename intellisense script (https://github.com/fsharp/FAKE/pull/1594)
* NEW MODULE: Opencover migration (https://github.com/fsharp/FAKE/pull/1586)
* PERFORMANCE: Fake 5 - Update Paket
* PERFORMANCE: Use Paket cache to increase warm start (with existing cache)
* PERFORMANCE: Remove runtime dependency resolution be default.
* DOCS Update comment https://github.com/fsharp/FAKE/pull/1602
* Added SkipNonTestAssemblies to NUnit3Params https://github.com/fsharp/FAKE/pull/1608

#### 5.0.0-alpha010 - 2017-06-11
* BREAKING CHANGE: Change Targets API to be compatible with new API-Guidelines
* DOCS: Fix chocolatey docs and some links in footer https://github.com/fsharp/FAKE/pull/1584
* DOCS: Spelling, grammar, and emphasis changes https://github.com/fsharp/FAKE/pull/1575
* NEW MODULE: Sonarqube migration https://github.com/fsharp/FAKE/pull/1583
* BUGFIX: Restore the output encoding https://github.com/fsharp/FAKE/pull/1580
* BUGFIX: Fix Fake.IO.Zip creating invalid zip packages (empty folder at root level)
* Fake.exe -> fake.exe (windows) and Fake -> fake (unix)

#### 5.0.0-alpha009 - 2017-05-27
* Change fake group feature because of https://github.com/fsprojects/Paket/issues/2374

#### 5.0.0-alpha008 - 2017-05-27
* Add Fake.DotNet.FSFormatting module
* Add Fake.DotNet.Paket module

#### 5.0.0-alpha007 - 2017-05-26
* CopyDir https://github.com/matthid/FAKE/pull/4
* Allow to annotate paket groups (no header needed) https://github.com/matthid/FAKE/pull/7

#### 5.0.0-alpha006 - 2017-05-25
* DotnetCore Support, version 6 will only have the netcore version the old way of using FAKE is obsolete, but supported for now
  Migration guide is available in the documentation.
* Cleanup API - A lot of stuff is obsolete now as it moved to a different location and will be removed with version 6
* New CLI interface - The netcore version has a new cleaned-up CLI interface
* No more 'build.sh' and 'build.cmd' files required (though you still can use them of you want a 'zero' dependency build)
* Chocolatey Helper now supports Self-Contained packages
* Fix NuGet key leak if push fails (https://github.com/matthid/FAKE/pull/2)
* Coreclr nunit3 params (https://github.com/matthid/FAKE/pull/3)
=======
#### 4.64.6 - 21.02.2018
* ConvertFileFromWin7ToWin8 reads file line by line 
>>>>>>> 0425a96c

#### 4.64.4 - 17.01.2018
* Support for Dynamics NAV 2018 - https://github.com/fsharp/FAKE/pull/1758

#### 4.64.3 - 19.12.2017
* New helper: GetDotNetSDKVersionFromGlobalJson
* Do not download DotNet SDK when it's already in temp
* Use "dotnet --info" to determine DotNet SDK version
* Update PaketHelper to use new-style arguments - https://github.com/fsharp/FAKE/pull/1628
* Do not use "file" parameter for paket push
* Download .NET SDK to temp path

#### 4.63.0 - 27.07.2017
* Disable MSBuild NodeReuse by default - https://github.com/fsharp/FAKE/pull/1600

#### 4.62.6 - 2017-07-26
* Support for Microsoft Dynamics NAV 2017

#### 4.62.5 - 2017-07-15
* Allow to download SDK from release page

#### 4.62.1 - 2017-06-29
* Allow to set process encoding and fix issues with node tools - https://github.com/fsharp/FAKE/pull/1606

#### 4.61.3 - 2017-05-26
* Fix msbuild 15 resolution - fixes https://github.com/fsprojects/Paket/issues/2345
* Upgrade assembly binding redirect for FluentMigrator - https://github.com/fsharp/FAKE/pull/1558

#### 4.61.2 - 2017-05-11
* Allow to specify the default NuGet source - https://github.com/fsharp/FAKE/pull/1551
* Add support for custom NuGet symbol feed during push https://github.com/fsharp/FAKE/pull/1549

#### 4.61.1 - 2017-05-04
* BUGFIX: Stop AzureHelper throwing exceptions unnecessarily - https://github.com/fsharp/FAKE/pull/1542

#### 4.61.0 - 2017-05-02
* BUGFIX: msbuild is no longer being used on mono < 5.0.0.0 instead of xbuild - https://github.com/fsharp/FAKE/pull/1540

#### 4.60.0 - 2017-04-27
* Add support for NUnit3 --params parameter - https://github.com/fsharp/FAKE/pull/1532
* New StyleCode helper - https://github.com/fsharp/FAKE/pull/1526
* BUGFIX: Fixed FtpHelper.isFolderPresent - https://github.com/fsharp/FAKE/pull/1529
* BUGFIX: Fixed NuGet key leak if publish fails - https://github.com/fsharp/FAKE/pull/1530
* BUGFIX: Disable caching for now - mono 5 bug - https://github.com/fsharp/FAKE/pull/1535, https://github.com/fsharp/FAKE/pull/1536

#### 4.59.0 - 2017-04-27
* BUGFIX: Upgraded FSharp.Core and FSharp.Compiler.Service to support mono 5 - https://github.com/fsharp/FAKE/pull/1534
* BUGFIX: Fixed Expecto TeamCity adapter - https://github.com/fsharp/FAKE/pull/1520
* Added installer for dotnet SDK
* Revert single thread build order change - https://github.com/fsharp/FAKE/pull/1516

#### 4.58.0 - 2017-04-09
* Added helper for Office 365 / MS Teams Notifications - https://github.com/fsharp/FAKE/pull/1501
* Added options for better TC reporting of npm tasks - https://github.com/fsharp/FAKE/pull/1510
* Added a way to set the --trace parameter on the NUnit3 command line - https://github.com/fsharp/FAKE/pull/1513
* Add version-option to NugetUpdate in order to support explicit versions - https://github.com/fsharp/FAKE/pull/1514
* Make exit code accessible - https://github.com/fsharp/FAKE/pull/1502
* Additional Environment Vars for Appveyor - https://github.com/fsharp/FAKE/pull/1497
* BUGFIX: TeamCityHelper report build status incorrect string - https://github.com/fsharp/FAKE/pull/1503
* BUGFIX: Fixed Azure Storage Emulator path and arguments - https://github.com/fsharp/FAKE/pull/1499
* USABILITY: Improved log integration with AppVeyor - https://github.com/fsharp/FAKE/pull/1490
* USABILITY: Report target name if duplicate target is detected - https://github.com/fsharp/FAKE/pull/1506

#### 4.57.3 - 2017-03-29
* Run parallel targets just in time - https://github.com/fsharp/FAKE/pull/1396

#### 4.56.0 - 2017-03-17
* Yarn-Helper - https://github.com/fsharp/FAKE/pull/1494
* Add F# 4.1 directory path to FSIHelper paths

#### 4.55.0 - 2017-03-13
* HockeyApp - create version and upload build to a specific version - https://github.com/fsharp/FAKE/pull/1487

#### 4.54.0 - 2017-03-13
* Unix msbuild probing enhancements - https://github.com/fsharp/FAKE/pull/1488

#### 4.53.0 - 2017-03-12
* New change log helper - https://github.com/fsharp/FAKE/pull/1467
* New output parameter to Dotnet BuildParams - https://github.com/fsharp/FAKE/pull/1481
* Added MSBuild location for VS2017 Build Tools - https://github.com/fsharp/FAKE/pull/1484
* BUGFIX: Fixed bug in getLastNuGetVersion when result is in JSON - https://github.com/fsharp/FAKE/pull/1482

#### 4.52.0 - 2017-03-01
* Implement --dotGraph command line option - https://github.com/fsharp/FAKE/pull/1469
* USABILITY: Improve error handling on SqlPackage - https://github.com/fsharp/FAKE/pull/1476
* USABILITY: Don't fail on git file status detection

#### 4.51.0 - 2017-02-28
* Teamcity build parameters - https://github.com/fsharp/FAKE/pull/1475
* Added updating of build details to AppVeyor - https://github.com/fsharp/FAKE/pull/1473
* New Expecto --parallel-workers and --summary-location parameters - https://github.com/fsharp/FAKE/pull/1450
* BREAKING: Git: recognize renamed (and other status) files - https://github.com/fsharp/FAKE/pull/1472
* BUGFIX: Using correct CLI parameter for silent xUnit output - https://github.com/fsharp/FAKE/pull/1464

#### 4.50.1 - 2017-02-20
* BUGFIX: Use sequenced parameter for expecto

#### 4.50.0 - 2017-01-17
* Visual Studio aware msbuild selection - https://github.com/fsharp/FAKE/pull/1453

#### 4.49.0 - 2017-01-15
* MSBuild 15.0/VS 2017RC support - https://github.com/fsharp/FAKE/pull/1442

#### 4.48.0 - 2017-01-05
* Add DisableParallel to dotnet restore params - https://github.com/fsharp/FAKE/pull/1443
* Added Expecto.CustomArgs property for new cli arguments - https://github.com/fsharp/FAKE/pull/1441
* New Expecto --verion parameter
* New Expecto --fail-on-focused-tests parameter
* New Expecto --summary parameter
* USABILITY: More verbose kill of processes

#### 4.47.0 - 2016-12-17
* New Expecto helper - https://github.com/fsharp/FAKE/pull/1435
* Displas original server response when failing to parse JSON in Fake.Deploy - https://github.com/fsharp/FAKE/pull/1432
* Added SQLCMD variable support - https://github.com/fsharp/FAKE/pull/1434
* USABILITY: Improve error logging in GitVersionHelper - https://github.com/fsharp/FAKE/pull/1429

#### 4.46.0 - 2016-12-03
* Decorated all *Params helper records with [<CLIMutable>] for C# access - https://github.com/fsharp/FAKE/pull/1428
* Added credentials parameter to ApplicationPoolConfig in IISHelper - https://github.com/fsharp/FAKE/pull/1425
* BUGFIX: Added a delay to prevent object disposed exceptions from process on macosx - https://github.com/fsharp/FAKE/pull/1426
* BUGFIX: Added try catch block to ignore error from setting console encoding - https://github.com/fsharp/FAKE/pull/1422
* BUGFIX: Disable NodeReuse for MSBuild on Jenkins too - https://github.com/fsharp/FAKE/pull/1418

#### 4.45.1 - 2016-11-05
* BREAKING CHANGE: Remove old DotNet helper and cleanup DotNetCli helper
* BUGFIX: Worked around breaking change in NuGet 3.5 - https://github.com/fsharp/FAKE/issues/1415
* BUGFIX: Added logic to allow parsing of git branch names which track - https://github.com/fsharp/FAKE/pull/1417
* BUGFIX: Set Console.OutputEncoding <- System.Text.Encoding.UTF8 - https://github.com/fsharp/FAKE/pull/1414
* REVERT: Enable ServiceConfig element configuration in WixHelper - https://github.com/fsharp/FAKE/pull/1412

#### 4.44.0 - 2016-11-03
* Enable ServiceConfig element configuration in WixHelper - https://github.com/fsharp/FAKE/pull/1412
* BUGFIX: Moved process stdout encoding out of is silent check - https://github.com/fsharp/FAKE/pull/1414 

#### 4.43.0 - 2016-10-30
* Better tracing of tasks in TeamCity - https://github.com/fsharp/FAKE/pull/1408
* BUGFIX: getBranchName works language independent - https://github.com/fsharp/FAKE/pull/1409
* Add support for the pin-project-references switch to PaketHelper - https://github.com/fsharp/FAKE/pull/1410

#### 4.42.0 - 2016-10-25
* Add option to emit SuppressMessage Attributes - https://github.com/fsharp/FAKE/pull/1406
* Add language in NuGetParams - https://github.com/fsharp/FAKE/pull/1407
* Change order of Dynamics NAV process killing 
* New SSH helper - https://github.com/fsharp/FAKE/pull/1405 
* BUGFIX: FAKE should work with old and new commit messages
* BUGFIX: Fixed bug in assembly info variable name suffixes - https://github.com/fsharp/FAKE/pull/1404
* BUGFIX: Make FAKE fail on failing git push
* BUGFIX: When generating AssemblyMetadata_XYZ for AssemblyInfo, pass just value - https://github.com/fsharp/FAKE/pull/1399
* BUGFIX: Fixed AssemblyVersion bug - https://github.com/fsharp/FAKE/pull/1397
* BUGFIX: Fixing the famous chinese FAKE bug

#### 4.41.1 - 2016-10-06
* Add all assembly metadata to AssemblyVersionInformation typehttps://github.com/fsharp/FAKE/pull/1392
* Allow additional properties to be specified when running the SQL dacpac tooling - https://github.com/fsharp/FAKE/pull/1386
* Support for dotnet publish
* BUGFIX: wixHelper AllowDowngrades - https://github.com/fsharp/FAKE/pull/1389
* REVERT: Use nuget instead of referenced dlls. Fix SQL Server version issue - https://github.com/fsharp/FAKE/pull/1377

#### 4.40.0 - 2016-09-19
* Allow to pass parameter to SonarQube end - https://github.com/fsharp/FAKE/pull/1381
* New helper: Search for files with a given pattern also in subdirectories - https://github.com/fsharp/FAKE/pull/1354
* Adds comment on top of auto-generated AssemblyInfo.fs files - https://github.com/fsharp/FAKE/pull/1373
* Use nuget instead of referenced dlls. Fix SQL Server version issue - https://github.com/fsharp/FAKE/pull/1377
* BUGFIX: NuGetVersion: adds application/xml to request accept header - https://github.com/fsharp/FAKE/pull/1383
* BUGFIX: Replace process cache with safe alternative - https://github.com/fsharp/FAKE/pull/1378
* BUGFIX: Call 'traceEndTask' in the finally block of a try-finally, so that it is always closed, even if the task throws an exception. https://github.com/fsharp/FAKE/pull/1379
* USABILITY: Check for npm on path variable in NpmHelper on Windows - https://github.com/fsharp/FAKE/pull/1371

#### 4.39.0 - 2016-08-25
* Added Checksum[64][Type] in ChocoHelper - https://github.com/fsharp/FAKE/pull/1367
* Better support for multiple versions of SqlPackage - https://github.com/fsharp/FAKE/pull/1368
* Hint shown in for ArgumentException #1355 instead of trying to set it directly - https://github.com/fsharp/FAKE/pull/1366
* Added isWindows helper - https://github.com/fsharp/FAKE/pull/1356
* BUGFIX: Made GitVersionHelper PreReleaseNumber Nullable - https://github.com/fsharp/FAKE/pull/1365
* BUGFIX: TERM environment property should be upper case - https://github.com/fsharp/FAKE/pull/1363

#### 4.38.0 - 2016-08-22
* BUGFIX: System.ArgumentNullException thrown for colored output on mono - https://github.com/fsharp/FAKE/pull/1362
* BUGFIX: Trim assembly info attribute value - https://github.com/fsharp/FAKE/pull/1361
* BUGFIX: Not printing MSBUILD command line twice - https://github.com/fsharp/FAKE/pull/1359
* BUGFIX: Semver parse fix to handle prereleases and build parts - https://github.com/fsharp/FAKE/pull/1325
* BUGFIX: Fixed FSCHelper -https://github.com/fsharp/FAKE/pull/1351, https://github.com/fsharp/FAKE/pull/1352

#### 4.37.0 - 2016-08-09
* New Octopus command for push - https://github.com/fsharp/FAKE/pull/1349
* New GitVersionHelper - https://github.com/fsharp/FAKE/pull/1319
* BUGFIX: Fixed multiple references for DLL in Fsc helper - https://github.com/fsharp/FAKE/pull/1350
* BUGFIX: Fixed NugetHelper.fs: GetPackageVersion - https://github.com/fsharp/FAKE/pull/1343
* BUGFIX: Fixed detection of GitLab CI with current multi-runner - https://github.com/fsharp/FAKE/pull/1345

#### 4.36.0 - 2016-08-01
* Added methods to cover manipulation of Content Nodes in project files - https://github.com/fsharp/FAKE/pull/1335
* BUGFIX: Fix Fsc short toggle argument format - https://github.com/fsharp/FAKE/pull/1339
* BUGFIX: Update search pattern in NuGet helper - https://github.com/fsharp/FAKE/pull/1334
* BUGFIX: Expanded typescript search paths on windows to cover all new typescript compilers - https://github.com/fsharp/FAKE/pull/1308

#### 4.35.0 - 2016-07-24
* New registry support in WiXHelper - https://github.com/fsharp/FAKE/pull/1331
* BREAKING CHANGE: Changed DotNet helper to DotNetCLI - https://github.com/fsharp/FAKE/pull/1332
* BUGFIX: Fixed exception when dotnet cli is not installed - https://github.com/fsharp/FAKE/pull/1332
* BUGFIX: Fixed git reset helper to use checkout when file resets are requested - https://github.com/fsharp/FAKE/pull/1326
* BUGFIX: Masked octo api key when tracing - https://github.com/fsharp/FAKE/pull/1327 

#### 4.34.5 - 2016-07-21
* DotNet version support - https://github.com/fsharp/FAKE/pull/1310
* DotNet test support - https://github.com/fsharp/FAKE/pull/1311
* DotNet build support - https://github.com/fsharp/FAKE/pull/1318
* DotNet pack support - https://github.com/fsharp/FAKE/pull/1313
* Allows to set version in project.json
* Allow to run arbitrary dotnet CLI commands
* Allow to add arbitrary args to all dotnet CLI commands
* DotNet restore support - https://github.com/fsharp/FAKE/pull/1309
* BUGFIX: Update DACPAC module - https://github.com/fsharp/FAKE/pull/1307

#### 4.32.0 - 2016-07-18
* BUGFIX: Convert relative path to absolute path when creating NAntXmlTraceListen - https://github.com/fsharp/FAKE/pull/1305
* BUGFIX: Update DACPAC module - https://github.com/fsharp/FAKE/pull/1306
* BUGFIX: Fixed FscParam.References issue - https://github.com/fsharp/FAKE/pull/1304
* REVERT: Better Old-Style Arg parsing - https://github.com/fsharp/FAKE/pull/1301

#### 4.31.0 - 2016-07-14
* BUGFIX: Better Old-Style Arg parsing - https://github.com/fsharp/FAKE/pull/1301
* BUGFIX: Fixed typo in continuous web job path - https://github.com/fsharp/FAKE/pull/1297 https://github.com/fsharp/FAKE/pull/1300
* COSMETICS: Update XUnit2 module to fail gracefully - https://github.com/fsharp/FAKE/pull/1302

#### 4.30.0 - 2016-07-12
* Improved default npm path handling - https://github.com/fsharp/FAKE/pull/1278
* BUGFIX: Fixed Fake.Deploy downloadString - https://github.com/fsharp/FAKE/pull/1288
* BUGFIX: update fix for mono encoding in ProcessHelper.fs - https://github.com/fsharp/FAKE/pull/1276
* BUGFIX: XamarinHelper - file name was not quoted by calling zipalign - https://github.com/fsharp/FAKE/pull/1294

#### 4.29.0 - 2016-06-19
* New helper to execute Sysinternals PsExec - https://github.com/fsharp/FAKE/pull/1266
* Add initial support for Fuchu tests - https://github.com/fsharp/FAKE/pull/1268
* New Bower helper - https://github.com/fsharp/FAKE/pull/1258
* FAKE cache is now local to the build script - https://github.com/fsharp/FAKE/pull/1250
* BUGFIX: Correct waiting for android packaging and fix for mono processes encoding - https://github.com/fsharp/FAKE/pull/1275
* BUGFIX: Fixed issue in bulk component creation functions where IDs where invalid - https://github.com/fsharp/FAKE/pull/1264
* BUGFIX: Support VB.NET's case-insensitive assembly attributes - https://github.com/fsharp/FAKE/pull/1255
* BUGFIX: Bamboo buildNumber environment variable in case sensitive behavior - https://github.com/fsharp/FAKE/pull/1252
* BUGFIX: Final Targets are no longer lowercased - https://github.com/fsharp/FAKE/pull/1261

#### 4.28.0 - 2016-05-30
* New DocFx helper - https://github.com/fsharp/FAKE/pull/1251
* Added basic support for bitbuckets piplines CI - https://github.com/fsharp/FAKE/pull/1248
* BUGFIX: XamarinHelper: surround jarsigner input file path with quotes - https://github.com/fsharp/FAKE/pull/1249
* BUGFIX: NUnit3: don't set a timeout on the nunit3-console process - https://github.com/fsharp/FAKE/pull/1247
* BUGFIX: Changed the cache path to be relative to script location - https://github.com/fsharp/FAKE/pull/1250

#### 4.27.0 - 2016-05-19
* New Slack argument for Link_Names - https://github.com/fsharp/FAKE/pull/1245
* Extended WiXHelper types for supporting creation of 64bit setups - https://github.com/fsharp/FAKE/pull/1244            
* BUGFIX: Corrected NuGet install verbosity parameter - https://github.com/fsharp/FAKE/pull/1239

#### 4.26.0 - 2016-05-11
* Added new function for appending signatures - https://github.com/fsharp/FAKE/pull/1223
* New separate environ variable helpers - https://github.com/fsharp/FAKE/pull/1133
* Reversed the order of actions in traceStartTarget - https://github.com/fsharp/FAKE/pull/1222
* Update Pickles helper to reflect the latest changes to pickles - https://github.com/fsharp/FAKE/pull/1236
* New parameter 'AppId' in HockeyAppHelper - https://github.com/fsharp/FAKE/pull/1234
* MSBuildHelper: Add BuildWebsite(s)Config - https://github.com/fsharp/FAKE/pull/1230
* BUGFIX: OpenCoverHelper does not assume AppData and ProgramFiles exists by default - https://github.com/fsharp/FAKE/pull/1229
* BUGFIX: Disable node reuse on Team foundation builds - https://github.com/fsharp/FAKE/pull/1237
* BUGFIX: Fixed FAKE parameter split - https://github.com/fsharp/FAKE/pull/1228 
* USABILITY: Look into packages folder for findToolPath 
* COSMETICS: Added open/close block to teamcity target tracing - https://github.com/fsharp/FAKE/pull/1219 

#### 4.25.0 - 2016-04-12
* Use FSharp.Compiler.Service 3.0
* BUGFIX: Added TeamCity to the list of build servers that fails on error stream output - https://github.com/fsharp/FAKE/pull/1216
* BUGFIX: Fixed failure to handle spaces or other special characters when running mono exes - https://github.com/fsharp/FAKE/pull/1214
* BUGFIX: Use UTF-8 encoding for process output on Mono - https://github.com/fsharp/FAKE/pull/1215

#### 4.24.0 - 2016-04-10
* New Kudu feature to copy recursively - https://github.com/fsharp/FAKE/pull/1203
* Support for source code deployments on Azure websites through KuduSync - https://github.com/fsharp/FAKE/pull/1200
* Expose 'GetErrors' on TargetHelper - https://github.com/fsharp/FAKE/pull/1209
* BUGFIX: Call WaitForExit twice to catch all output - https://github.com/fsharp/FAKE/pull/1211
* BUGFIX: Only write to STDERR if an error happened - https://github.com/fsharp/FAKE/pull/1210
* BUGFIX: Prevent false-positive in EnvironmentHelper.isMacOS on Windows - https://github.com/fsharp/FAKE/pull/1204
* BUGFIX: Accept the cached assembly when the public token of the given assembly is null - https://github.com/fsharp/FAKE/pull/1205

#### 4.23.0 - 2016-04-01
* Make a new method for sending a coverage file to TeamCity - https://github.com/fsharp/FAKE/pull/1195
* Added more deployment options for OctoTools - https://github.com/fsharp/FAKE/pull/1192
* Added contents of `AssemblyInformationalVersionAttribute` to the `AssemblyVersionInformation` class - https://github.com/fsharp/FAKE/pull/1183
* Added HarvestDirectory helper to the WixHelper Library - https://github.com/fsharp/FAKE/pull/1179
* Added support for SQL DacPac - https://github.com/fsharp/FAKE/pull/1185
* Provide CurrentTargetOrder for build scripts
* Added namespace/class/method args for xunit2 - https://github.com/fsharp/FAKE/pull/1180 
* If build failed then kill all created processes at end of build
* Make DynamicsNAV errors a known FAKE exception
* BUGFIX: Fixed hard coded path in artifact publishing to AppVeyor - https://github.com/fsharp/FAKE/pull/1176

#### 4.22.0 - 2016-03-13
* Added artifact publishing to AppVeyor - https://github.com/fsharp/FAKE/pull/1173 
* Azure Web Jobs now get created during deploy if they do not already exist - https://github.com/fsharp/FAKE/pull/1174
* BUGFIX: New Sonar options - https://github.com/fsharp/FAKE/pull/1172
* BUGFIX: Fixed issue with IDs that did not start with a letter - https://github.com/fsharp/FAKE/pull/1167
* BUGFIX: Fixed IgnoreTestCase helper - https://github.com/fsharp/FAKE/pull/1159
* BUGFIX: use compileFiles in compile - https://github.com/fsharp/FAKE/pull/1165
* BUGFIX: Fixed bug in WiXDir function, that would set plain directory name as id - https://github.com/fsharp/FAKE/pull/1164
* BUGFIX: Fixed bug that prevented using directory names with spaces in WiX - https://github.com/fsharp/FAKE/pull/1160

#### 4.21.0 - 2016-02-29
* New helper for chocolatey - http://fsharp.github.io/FAKE/chocolatey.html
* New helper for Slack - http://fsharp.github.io/FAKE/slacknotification.html
* New helper for SonarQube - http://fsharp.github.io/FAKE/sonarcube.html
* New helper for creating paket.template files for Paket - https://github.com/fsharp/FAKE/pull/1148
* New version of WatchChanges that support options - https://github.com/fsharp/FAKE/pull/1144
* Improved AppVeyor test results upload - https://github.com/fsharp/FAKE/pull/1138
* Added support for Paket's minimum-from-lock-file in pack command - https://github.com/fsharp/FAKE/pull/1149
* Added support for NUnit3 --labels parameter - https://github.com/fsharp/FAKE/pull/1153
* BUGFIX: Fixed Issue #1142: Arguments of CombinePaths are switched in WixHelper - https://github.com/fsharp/FAKE/pull/1145 
* BUGFIX: NuGet auto version bug fix - https://github.com/fsharp/FAKE/pull/1146
* WORKAROUND: nuget.org changed base url

#### 4.20.0 - 2016-02-06
* Allows to create full Wix directory hierarchy - https://github.com/fsharp/FAKE/pull/1116
* New PicklesHelper for generating living documentation with Pickles - https://github.com/fsharp/FAKE/pull/1126
* BUGFIX: Replaced system directory separator with "/" in ArchiveHelper - https://github.com/fsharp/FAKE/pull/1127

#### 4.19.0 - 2016-02-02
* New FSC task - https://github.com/fsharp/FAKE/pull/1122
* Disable warning from #1082 for now because it created lots of confusion 

#### 4.18.0 - 2016-02-02
* New helpers which allow to send .NET coverage settings to TeamCity - https://github.com/fsharp/FAKE/pull/1117
* Disabled NodeReuse on TeamCity, it can lead to consecutive builds failing - https://github.com/fsharp/FAKE/pull/1110
* Added IncludeReferencedProjects property to the Packet.Pack params - https://github.com/fsharp/FAKE/pull/1112
* BUGFIX: Ensure that traceEndTask is called in DotCover - https://github.com/fsharp/FAKE/pull/1118
* BUGFIX: WiXHelper: fixed typos in WiXDir.ToString - https://github.com/fsharp/FAKE/pull/1120

#### 4.17.0 - 2016-01-23
* Renamed internal FSharp.Compiler.Service to avoid clashes - https://github.com/fsharp/FAKE/pull/1097
* Added support for "paket restore" - https://github.com/fsharp/FAKE/pull/1108
* WiX service install - https://github.com/fsharp/FAKE/pull/1099
* Passing timeout value also to solution exchanger in DynamicsCRMHelper - https://github.com/fsharp/FAKE/pull/1102
* BUGFIX: Fallback to recompile when caching of build script fails - https://github.com/fsharp/FAKE/pull/1093
* BUGFIX: Commit message will be retrieved for older and newer git versions - https://github.com/fsharp/FAKE/pull/1098
* BUGFIX: Fixed case sensitivity on package name when search references in Paket.lock - https://github.com/fsharp/FAKE/pull/1089
* COSMETICS: Don't show the obsolete usage - https://github.com/fsharp/FAKE/pull/1094
 
#### 4.16.0 - 2016-01-20
* General FAKE improvements - https://github.com/fsharp/FAKE/pull/1088
* Hockey app UploadTimeout - https://github.com/fsharp/FAKE/pull/1087

#### 4.15.0 - 2016-01-19
* Add support for appcast generation - https://github.com/fsharp/FAKE/pull/1057
* Function to remove Compile elems missing files - https://github.com/fsharp/FAKE/pull/1078
* AssemblyInfoFile: added functions to read and update attributes -https://github.com/fsharp/FAKE/pull/1073
* Added support for packing symbols via PaketHelper - https://github.com/fsharp/FAKE/pull/1071
* Tell the clr to use the cached assemblies even when it tries to reload them with a different context - https://github.com/fsharp/FAKE/pull/1056
* BUGFIX: Fix failure when space in temp path - https://github.com/fsharp/FAKE/pull/1076
* BUGFIX: Fix app.config files
* BUGFIX: Cache invalidate on changing fsiOptions - https://github.com/fsprojects/ProjectScaffold/issues/231

#### 4.14.0 - 2016-01-12
* NuGet automatic version increment - https://github.com/fsharp/FAKE/pull/1063
* Added support for the Paket pack parameter buildPlatform - https://github.com/fsharp/FAKE/pull/1066
* Added possibility to bulk update assembly infos with file includes - https://github.com/fsharp/FAKE/pull/1067

#### 4.13.0 - 2016-01-11
* NUnit 3 support - https://github.com/fsharp/FAKE/pull/1064
* Automatic discovery of octo.exe - https://github.com/fsharp/FAKE/pull/1065
* Prefer git from cmd path to get ssh key - https://github.com/fsharp/FAKE/pull/1062

#### 4.12.0 - 2015-12-28
* Change SignToolHelper syntax to reflect common call syntax - https://github.com/fsharp/FAKE/pull/1051
* New Open/Close block helpers for TeamCity - https://github.com/fsharp/FAKE/pull/1049
* BUGFIX: Use UTF-8 encoding of AssemblyInfo as written by ReplaceAssemblyInfoVersions - https://github.com/fsharp/FAKE/pull/1055

#### 4.11.0 - 2015-12-19
* Add specific version parameter in PaketPackParams - https://github.com/fsharp/FAKE/pull/1046
* Fixed isMacOS function - https://github.com/fsharp/FAKE/pull/1044
* Added more comfortable types to WiXHelper, flagged old ones obsolete - https://github.com/fsharp/FAKE/pull/1036
* Use FSharp.Compiler.Service 1.4.2.3
* Only add relative path prefix if not rooted path in MSBuildHelper - https://github.com/fsharp/FAKE/pull/1033
* Replaced hard reference on gacutil path with automatic search  - https://github.com/fsharp/FAKE/pull/1040
* Wrap OutputPath in quotes in paket helper - https://github.com/fsharp/FAKE/pull/1027
* Allow override of the signature algorithm and message digest algorithm in Xamarin helper - https://github.com/fsharp/FAKE/pull/1025
* Expose excluded templates in Pack helper - https://github.com/fsharp/FAKE/pull/1026
* Added initial implementation of DynamicsCRMHelper - https://github.com/fsharp/FAKE/pull/1009

#### 4.10.0 - 2015-11-30
* Added support for Squirrel's --no-msi option - https://github.com/fsharp/FAKE/pull/1013
* Upload has longer timeout - https://github.com/fsharp/FAKE/pull/1004
* Added the History Directory argument of ReportGenerator - https://github.com/fsharp/FAKE/pull/1003
* Support for Bamboo build server - https://github.com/fsharp/FAKE/pull/1015
* Added APPVEYOR_JOB_NAME appveyor environment variable - https://github.com/fsharp/FAKE/pull/1022
* Updated octopus sample to reflect 3.3.0 package - https://github.com/fsharp/FAKE/pull/1021
* Added functionality for deleting files and folders in FTP Helper - https://github.com/fsharp/FAKE/pull/1018
* BASH completion for FAKE targets - https://github.com/fsharp/FAKE/pull/1020
* BUGFIX: Fix case on MsBuild LogFile option - https://github.com/fsharp/FAKE/pull/1008
* BUGFIX: Fix git version on Mac - https://github.com/fsharp/FAKE/pull/1006

#### 4.9.1 - 2015-11-11
* Added support for channels to OctoTools - https://github.com/fsharp/FAKE/pull/1001
* BUGFIX: Create AssemblyInfo directory only where required - https://github.com/fsharp/FAKE/pull/997
* COSMETICS: Renamed confusing parameter in FSI helper - https://github.com/fsharp/FAKE/pull/1000

#### 4.8.0 - 2015-11-04
* Basic npm support - https://github.com/fsharp/FAKE/pull/993
* New RoboCopy helper - https://github.com/fsharp/FAKE/pull/988
* Option ignore failing tests DotCover https://github.com/fsharp/FAKE/pull/990
* Add code to replace new assemblyinfo attributes - https://github.com/fsharp/FAKE/pull/991
* Cleanup Registry helpers - https://github.com/fsharp/FAKE/pull/980
* FAKE.Deploy scans for default scripts - https://github.com/fsharp/FAKE/pull/981
* BUGFIX: Use WorkingDir in Paket helpers
* BUGFIX: support caching even when running RazorEngine as part of the build script - https://github.com/fsharp/FAKE/pull/979

#### 4.6.0 - 2015-10-14
* New Registry functions - https://github.com/fsharp/FAKE/pull/976
* Add attribute filters to DotCover - https://github.com/fsharp/FAKE/pull/974
* Always use FullName of nuspec for NuGet pack
* DotCover support for MSTest - https://github.com/fsharp/FAKE/pull/972
* Added new functions: replace and poke for inner xml - https://github.com/fsharp/FAKE/pull/970
* Adding TestFile helper - https://github.com/fsharp/FAKE/pull/962

#### 4.5.0 - 2015-10-07
* Ensure FSI-ASSEMBLY.dll path exists - https://github.com/fsharp/FAKE/pull/969
* New dotCover runner for Xunit2 - https://github.com/fsharp/FAKE/pull/965
* Make FAKE compatible with Microsoft Dynamics 2016
* Don't assume that mono is on the path for El Capitan - https://github.com/fsharp/FAKE/pull/963/files
* Better target handling - https://github.com/fsharp/FAKE/pull/954
* Ignore group lines in paket.references parser
* Revert breaking change in FCS
* Support for Android-MultiPackages - https://github.com/fsharp/FAKE/pull/964
* BUGFIX: Exclude long directories from globbing - https://github.com/fsharp/FAKE/pull/955
* BUGFIX: Encode script path in cache - https://github.com/fsharp/FAKE/pull/956

#### 4.4.0 - 2015-09-11
* iOSBuild relies on xbuild instead of mdtool - https://github.com/fsharp/FAKE/pull/945
* New method to return whether or not a value exists for a registry key - https://github.com/fsharp/FAKE/pull/944
* Extended ReportGeneratorHelper to add Badges report type - https://github.com/fsharp/FAKE/pull/943
* HockeyAppHelper download team restriction - https://github.com/fsharp/FAKE/pull/939
* Use TFS variables as fallback, fixes #933 - https://github.com/fsharp/FAKE/pull/937
* Deployment configurable timeouts in FAKE.Deploy - https://github.com/fsharp/FAKE/pull/927
* Fixed bug where only first 1024 bytes were uploaded using FTP - https://github.com/fsharp/FAKE/pull/932
* FAKE 4.2 or newer started with wrong Target - https://github.com/fsharp/FAKE/pull/931
* Better user input helper - https://github.com/fsharp/FAKE/pull/930
* Add support for new Xunit2 runner -noappdomain flag - https://github.com/fsharp/FAKE/pull/928

#### 4.3.0 - 2015-08-26
* FluentMigrator helper library - http://fsharp.github.io/FAKE/fluentmigrator.html

#### 4.2.0 - 2015-08-24
* Support for soft dependencies for targets - http://fsharp.github.io/FAKE/soft-dependencies.html
* Added support for builds within Team Foundation Server (and VSO) - https://github.com/fsharp/FAKE/pull/915
* New options in the SquirrelHelper - https://github.com/fsharp/FAKE/pull/910
* Logging improvement in Fake.Deploy - https://github.com/fsharp/FAKE/pull/914
* New RunTargetOrListTargets function - https://github.com/fsharp/FAKE/pull/921
* Added date to ReleaseNotes type definition - https://github.com/fsharp/FAKE/pull/917
* Added `createClientWithToken` & `createRelease` to Octokit.fsx - https://github.com/fsharp/FAKE/pull/913
* Fixed WatchChanges not properly removing subdirectories from watch list - https://github.com/fsharp/FAKE/pull/908
* Added ability to optionally pass in SiteId to configure IIS Site - https://github.com/fsharp/FAKE/pull/905
* Pass OutputDataReceived to logfn instead of trace in shellExec - https://github.com/fsharp/FAKE/pull/906 
* Add GetDependenciesForReferencesFile

#### 4.1.0 - 2015-08-10
* Using FSharp.Compiler.Server for F# 4.0
* Added Squirrel helpers to generate Squirrel installers - https://github.com/fsharp/FAKE/pull/899
* Added Ability to specify Identity for AppPool - https://github.com/fsharp/FAKE/pull/902
* Dynamics NAV: version helpers - https://github.com/fsharp/FAKE/pull/900
* Added ReleaseNotes to NugetHelper - https://github.com/fsharp/FAKE/pull/893
* BUGFIX: running from a network drive - https://github.com/fsharp/FAKE/pull/892
* BUGFIX: Align NUnitDomainModel with NUnit documentation - https://github.com/fsharp/FAKE/pull/897
* BUGFIX: Skip Octokit retry logic on Mono where it causes a crash - https://github.com/fsharp/FAKE/pull/895
* BUGFIX: FAKE removes mono debug file after cache is saved - https://github.com/fsharp/FAKE/pull/891
* BUGFIX: Nunit Domain Fix - https://github.com/fsharp/FAKE/pull/883
* BUGGFIX: Dynamic assembly handling for caching - https://github.com/fsharp/FAKE/pull/884
* BUGFIX: Loaded dlls versions are used to invalidate FAKE's cache - https://github.com/fsharp/FAKE/pull/882

#### 4.0.0 - 2015-07-23
* Automatic caching of FAKE build scripts - https://github.com/fsharp/FAKE/pull/859
* Added MSBuild properties to AndroidPackageParams - https://github.com/fsharp/FAKE/pull/863
* Add support for outputting NUnit style test result XML to Fake.Testing.XUnit2  - https://github.com/fsharp/FAKE/pull/870
* Add support for VS2015 VSTest executable - https://github.com/fsharp/FAKE/pull/877
* Add lock-dependencies parameter to Paket.Pack - https://github.com/fsharp/FAKE/pull/876

#### 3.36.0 - 2015-07-13
* NoLogo parameter for MSBuildHelper - https://github.com/fsharp/FAKE/pull/850
* Expose Globbing.isMatch for use by external code - https://github.com/fsharp/FAKE/pull/860
* VB6 dependency updater - https://github.com/fsharp/FAKE/pull/857
* Added BuildConfig/TemplateFile options to PaketHelper's Pack command - https://github.com/fsharp/FAKE/pull/854
* Add a UserInputHelper to allow interactive input - https://github.com/fsharp/FAKE/pull/858
* Look for MSTest in VS2015 location - https://github.com/fsharp/FAKE/pull/843
* Add caching to globbing 
* BUGFIX: Fix for single * glob not working - https://github.com/fsharp/FAKE/pull/836 
* BUGFIX: Get package version from nuspec file - https://github.com/fsharp/FAKE/pull/829
* Report all NuGet errors, even if ExitCode = 0

#### 3.35.0 - 2015-06-09
* Added Raygun.io helper - https://github.com/fsharp/FAKE/pull/826
* Re-added internal class generated for AssemblyInfo.vb - https://github.com/fsharp/FAKE/pull/827
* Allow test nUnit test assemblies containing SetupFixture attributes be compatible with NUnitParallel - https://github.com/fsharp/FAKE/pull/824
* Fix FtpHelper
* Trace no. of files in a patch
* CMake support improvements - https://github.com/fsharp/FAKE/pull/821
* Wix Helper Improvements - https://github.com/fsharp/FAKE/pull/818
* Wix Helper Improvements - https://github.com/fsharp/FAKE/pull/817
* Wix Helper Improvements - https://github.com/fsharp/FAKE/pull/815
* Added SemVerHelper.isValidSemVer - https://github.com/fsharp/FAKE/pull/811

#### 3.34.0 - 2015-05-25
* Support for CMake configuration and builds - https://github.com/fsharp/FAKE/pull/785
* New task to create C++ AssemblyInfo files - https://github.com/fsharp/FAKE/pull/812
* New environVarOrFail helper - https://github.com/fsharp/FAKE/pull/814
* New WiX helper functions - https://github.com/fsharp/FAKE/pull/804

#### 3.33.0 - 2015-05-20
* IMPORTANT: Rewrite of the xUnit tasks. Deprecating existing xUnit and xUnit2 tasks - https://github.com/fsharp/FAKE/pull/800
* Better NUnit docs - https://github.com/fsharp/FAKE/pull/802

#### 3.32.4 - 2015-05-18
* Add test adapter path to vs test params - https://github.com/fsharp/FAKE/pull/793
* BUGFIX: Fix WatchChanges on Mac, fix Dispose, improve Timer usage - https://github.com/fsharp/FAKE/pull/799
* REVERT: FCS simplification - https://github.com/fsharp/FAKE/pull/773
* BUGFIX: Don't use MSBuild from invalid path
* BUGFIX: Improved detection of MSBuild.exe on TeamCity - https://github.com/fsharp/FAKE/pull/789

#### 3.31.0 - 2015-05-06
* BUGFIX: close stdin in asyncShellExec to avoid hangs - https://github.com/fsharp/FAKE/pull/786
* Fix FAKE not working on machines with only F# 4.0 installed - https://github.com/fsharp/FAKE/pull/784
* Fix for watching files via relative paths - https://github.com/fsharp/FAKE/pull/782
* Fix package id parsing and avoid NPE when feed is missing some properties - https://github.com/fsharp/FAKE/pull/776

#### 3.30.1 - 2015-04-29
* FCS simplification - https://github.com/fsharp/FAKE/pull/773
* Paket push task runs in parallel - https://github.com/fsharp/FAKE/pull/768

#### 3.29.2 - 2015-04-27
* New file system change watcher - http://fsharp.github.io/FAKE/watch.html
* NuGet pack task treats non csproj files as nuspec files - https://github.com/fsharp/FAKE/pull/767
* New helpers to start and stop DynamicsNAV ServiceTiers
* Automatically replace Win7ToWin8 import files for Dynamics NAV during Import
* OpenSourced DynamicsNAV replacement helpers
* Use Microsoft.AspNet.Razor 2.0.30506 for FAKE.Deploy - https://github.com/fsharp/FAKE/pull/756
* New build parameter functions
* Fix http://stackoverflow.com/questions/29572870/f-fake-unable-to-get-fake-to-merge-placeholder-arguments-in-nuspec-file
* New environment variable helpers

#### 3.28.0 - 2015-04-09
* Don't run package restore during MSBuild run from FAKE - https://github.com/fsharp/FAKE/pull/753
* Added support for Mage's CertHash parameter - https://github.com/fsharp/FAKE/pull/750
* Force build server output in xUnit2 if the user wishes to - https://github.com/fsharp/FAKE/pull/749
* Reverting 0df4569b3bdeef99edf2eec6013dab784e338b7e due to backwards compat issues
* Improvements for FAKE.Deploy - https://github.com/fsharp/FAKE/pull/745
* Set debug flag on mono - https://github.com/fsharp/FAKE/pull/744

#### 3.27.0 - 2015-04-07
* New Android publisher - http://fsharp.github.io/FAKE/androidpublisher.html
* New Archive helpers allow to build zip, gzip, bzip2, tar, and tar.gz/tar.bz2 - https://github.com/fsharp/FAKE/pull/727
* Download Status Parameter for HockeyAppHelper - https://github.com/fsharp/FAKE/pull/741
* Added more parameters for HockeyApp Upload API - https://github.com/fsharp/FAKE/pull/723
* `NuGetPack` task allows to set framework references - https://github.com/fsharp/FAKE/pull/721
* New task `NuGetPackDirectly` works without template files.
* Find NuGet.exe in current folder (and sub-folders) first, then look in PATH - https://github.com/fsharp/FAKE/pull/718
* New tutorial about Vagrant - http://fsharp.github.io/FAKE/vagrant.html
* REVERTING: SystemRoot also works on mono - https://github.com/fsharp/FAKE/pull/706 (see https://github.com/fsharp/FAKE/issues/715)
* BUGFIX: Use DocumentNamespace for Nuspec files - https://github.com/fsharp/FAKE/pull/736
* BUGFIX: Display agent success / error messages in UI for FAKE.Deploy - https://github.com/fsharp/FAKE/pull/735
* BUGFIX: Add build directory for doc generation - https://github.com/fsharp/FAKE/pull/734

#### 3.26.0 - 2015-03-25
* Detect GitLab CI as build server - https://github.com/fsharp/FAKE/pull/712

#### 3.25.2 - 2015-03-24
* Look into PATH when scanning for NuGet.exe - https://github.com/fsharp/FAKE/pull/708
* SystemRoot also works on mono - https://github.com/fsharp/FAKE/pull/706
* Use EditorConfig - http://editorconfig.org/

#### 3.25.1 - 2015-03-24
* More AppVeyor properties added - https://github.com/fsharp/FAKE/pull/704

#### 3.25.0 - 2015-03-23
* Look into PATH when scanning for tools - https://github.com/fsharp/FAKE/pull/703

#### 3.24.0 - 2015-03-22
* BREAKING CHANGE: Better support for AssemblyMetadata in AssemblyInfoHelper - https://github.com/fsharp/FAKE/pull/694
* Added modules for building VB6 projects with SxS manifest - https://github.com/fsharp/FAKE/pull/697
* Use parameter quoting for Paket helpers

#### 3.23.0 - 2015-03-12
* BREAKING CHANGE: Adjusted Xamarin.iOS archive helper params - https://github.com/fsharp/FAKE/pull/693
* New operator </> allows to combine paths similar to @@ but with no trimming operations - https://github.com/fsharp/FAKE/pull/695

#### 3.22.0 - 2015-03-12
* Globbing allows to grab folders without a trailing slash
* Removed long time obsolete globbing functions

#### 3.21.0 - 2015-03-11
* FAKE allows to run parallel builds - http://fsharp.github.io/FAKE/parallel-build.html

#### 3.20.1 - 2015-03-10
* Proper source index - https://github.com/fsharp/FAKE/issues/678

#### 3.20.0 - 2015-03-10
* Always use FCS in FAKE and FSI in FAke.Deploy
* Modify VM size on a .csdef for Azure Cloud Services - https://github.com/fsharp/FAKE/pull/687
* Added ZipHelper.ZipOfIncludes - https://github.com/fsharp/FAKE/pull/686
* Added AppVeyorEnvironment.RepoTag & .RepoTagName - https://github.com/fsharp/FAKE/pull/685
* New tutorial about Azure Cloud Service - http://fsharp.github.io/FAKE/azurecloudservices.html
* Added basic support for creating Azure Cloud Services - http://fsharp.github.io/FAKE/apidocs/fake-azure-cloudservices.html
* Added metadata property for AssemblyInfoReplacementParams - https://github.com/fsharp/FAKE/pull/675

#### 3.18.0 - 2015-03-04
* Remvoved internal class generated in AssemblyInfo.Vb - https://github.com/fsharp/FAKE/pull/673
* Adding ability to control type library export (/tlb flag) of RegAsm - https://github.com/fsharp/FAKE/pull/668
* Adding ability to run nuget package restore on a visual studio solution - https://github.com/fsharp/FAKE/pull/662
* Add OwnerId, type docs, and better error handling for HockeyAppHelper - https://github.com/fsharp/FAKE/pull/661
* Don't report unit test failure twice to TeamCity - https://github.com/fsharp/FAKE/pull/659
* New tasks for `paket pack` and `paket push`- http://fsprojects.github.io/Paket/index.html
* Allow csproj being passed as a NuSpec file - https://github.com/fsharp/FAKE/pull/644 
* Helper for uploading mobile apps to HockeyApp - https://github.com/fsharp/FAKE/pull/656  
* SCPHelper does allow copying single files - https://github.com/fsharp/FAKE/issues/671
* BUGFIX: Paket helper should not submit the endpoint if no endpoint was given - https://github.com/fsharp/FAKE/issues/667
* BUGFIX: Paket helper should not override version for project packages - https://github.com/fsharp/FAKE/issues/666
* BUGFIX: Allow endpoint in push task - https://github.com/fsprojects/Paket/pull/652
* BUGFIX: Use correct apikey for paket push - https://github.com/fsharp/FAKE/pull/664

#### 3.17.0 - 2015-02-12
* Revert to fsi in Fake.Deploy - https://github.com/fsharp/FAKE/pull/653    
* Added MergeByHash option for OpenCover - https://github.com/fsharp/FAKE/pull/650
* New functions to replace text in one or more files using regular expressions - https://github.com/fsharp/FAKE/pull/649
* BUGFIX: Fix SpecFlow MSTest integration - https://github.com/fsharp/FAKE/pull/652
* BUGFIX: Fix TeamCity integration - https://github.com/fsharp/FAKE/pull/651

#### 3.15.0 - 2015-02-07
* New VSTest module for working with VSTest.Console - https://github.com/fsharp/FAKE/pull/648
* Add Verbose to argument list for NuGet update - https://github.com/fsharp/FAKE/pull/645
* BUGFIX: Fix jarsigner executing on Windows environment - https://github.com/fsharp/FAKE/pull/640
* Adding UploadTestResultsXml function to the AppVeyor module - https://github.com/fsharp/FAKE/pull/636
* Adding the NoDefaultExcludes NugGet parameter - https://github.com/fsharp/FAKE/pull/637
* Adding `SpecificMachines` option to OctoTools - https://github.com/fsharp/FAKE/pull/631
* Allow to run gacutil on mono
* Ignore unknown project references in MSBuild task - https://github.com/fsharp/FAKE/pull/630

#### 3.14.0 - 2015-01-14
* BUGFIX: Added a reset step before starting a deployment - https://github.com/fsharp/FAKE/pull/621
* Report fatal git errors to command line

#### 3.13.0 - 2015-01-03
* New FAKE.Lib nuget package which contains the FakeLib - https://github.com/fsharp/FAKE/pull/607
* New AppVeyor properties - https://github.com/fsharp/FAKE/pull/605
* Use FSharp.Core from NuGet - https://github.com/fsharp/FAKE/pull/602
* Build and deploy Azure web jobs - https://github.com/fsharp/FAKE/pull/613

#### 3.11.0 - 2014-12-03
* Dual-license under Apache 2 and MS-PL, with Apache as default - https://github.com/fsharp/FAKE/pull/598
* BUGFIX: FSC compilation fix - https://github.com/fsharp/FAKE/pull/601
* BUGFIX: Unescape special MSBuild characters - https://github.com/fsharp/FAKE/pull/600

#### 3.10.0 - 2014-11-27
* Support for MSBuild 14.0 - https://github.com/fsharp/FAKE/pull/595
* New C# compiler helper - https://github.com/fsharp/FAKE/pull/592/files
* Added support for NUnit Fixture parameter - https://github.com/fsharp/FAKE/pull/591
* OpenSourcing some DynamicsNAV helpers from gitnav
* BUGFIX: Fix 64bit mode
* BUGFIX: Dynamics NAV helper - "Ignored" tests should report the message

#### 3.9.0 - 2014-11-07
* Create a new package with a x64 version - https://github.com/fsharp/FAKE/pull/582
* Added a Xamarin.iOS Archiving helper - https://github.com/fsharp/FAKE/pull/581
* DynamicsNAV helper should use the correct ServiveTier

#### 3.8.0 - 2014-10-30
* [xUnit 2](http://xunit.github.io/) support - https://github.com/fsharp/FAKE/pull/575
* New RegistryKey helpers for a 64bit System - https://github.com/fsharp/FAKE/pull/580
* New XDTHelper - https://github.com/fsharp/FAKE/pull/556
* Version NAV 800 added - https://github.com/fsharp/FAKE/pull/576
* Feature/list targets in command line - http://fsharp.github.io/FAKE/specifictargets.html
* Use priority list for nuget.exe selection - https://github.com/fsharp/FAKE/issues/572
* BUGFIX: RoundhouseHelper was setting an incorrect switch for CommandTimoutAdmin - https://github.com/fsharp/FAKE/pull/566

#### 3.7.0 - 2014-10-16
* BUGFIX: --single-target didn't work
* NDepend support - https://github.com/fsharp/FAKE/pull/564

#### 3.6.0 - 2014-10-14
* FAKE got a new logo - https://github.com/fsharp/FAKE/pull/553
* Use Paket to handle dependencies - http://fsprojects.github.io/Paket/
* Single target mode --single-target - http://fsharp.github.io/FAKE/specifictargets.html
* New recursive copy functions - https://github.com/fsharp/FAKE/pull/559
* NuGetPack allows to manipulate nuspec files - https://github.com/fsharp/FAKE/pull/554
* Support for MSpec --xml parameter - https://github.com/fsharp/FAKE/pull/545
* Make GetPackageVersion work with Paket - http://fsprojects.github.io/Paket/
* Added missing schemaName parameter for Roundhouse helper - https://github.com/fsharp/FAKE/pull/551
* Roundhouse Cleanup - https://github.com/fsharp/FAKE/pull/550
* Update FSharp.Compiler.Service to 0.0.62
* BUGFIX: If site exists then the site will be modified by IISHelper with the given parameters - https://github.com/fsharp/FAKE/pull/548
* BUGFIX: Messages in FSC task to stderr stream can break the build - https://github.com/fsharp/FAKE/pull/546
* BUGFIX: Use AppVeyor's build version instead of the build number - https://github.com/fsharp/FAKE/pull/560

#### 3.5.0 - 2014-09-19
* Added new SignToolHelper - https://github.com/fsharp/FAKE/pull/535
* Look first in default path for a tool - https://github.com/fsharp/FAKE/pull/542
* Add support for MSBuild Distributed Loggers - https://github.com/fsharp/FAKE/pull/536
* Don't fail on nuget path scanning - https://github.com/fsharp/FAKE/pull/537

#### 3.4.0 - 2014-08-28
* New Xamarin.iOS and Xamarin.Android helpers - https://github.com/fsharp/FAKE/pull/527

#### 3.3.0 - 2014-08-25
* Using JSON.NET 6.0.4
* FAKE.Deploy switched to FCS - https://github.com/fsharp/FAKE/pull/519 
* FAKE.Deploy WorkDirectory fix - https://github.com/fsharp/FAKE/pull/520
* HipChat notification helper - https://github.com/fsharp/FAKE/pull/523
* Don't crash during tool discovery
* NuGet: support fallback framework groups - https://github.com/fsharp/FAKE/pull/514
* New pushd/popd command in FileUtils - https://github.com/fsharp/FAKE/pull/513
* New AppVeyor properties
* FSC - support of compilation for different versions of F#
* Provide env var access to --fsiargs build script args so works on FAKE
* Adding NGen Install task
* Allow to use gacutil
* Allow to use ngen.exe
* Allow to use all sn.exe features
* Adding DisableVerification for StrongNames
* Adding helpers which allow to strong name assemblies
* Allow to use empty MSBuild targets
* Adding setProcessEnvironVar and clearProcessEnvironVar
* Try to reference local nuspec in order to fix https://github.com/fsprojects/FSharp.TypeProviders.StarterPack/pull/33
* Better log messages to fix https://github.com/fsprojects/FSharp.TypeProviders.StarterPack/pull/33
* Fix fsiargs and -d options - https://github.com/fsharp/FAKE/pull/498 https://github.com/fsharp/FAKE/pull/500
* Change RemoveDuplicateFiles & FixMissingFiles to only save on change - https://github.com/fsharp/FAKE/pull/499

#### 3.2.0 - 2014-07-07
* BREAKING CHANGE: API for CreateAssemblyInfoWithConfig was set back to original version
  This resets the breaking change introduced in https://github.com/fsharp/FAKE/pull/471
* Automatic tool search for SpecFlowHelper - https://github.com/fsharp/FAKE/pull/496
* GuardedAwaitObservable was made public by accident - this was fixed
* Add support for remote service admin - https://github.com/fsharp/FAKE/pull/492

#### 3.1.0 - 2014-07-04
* New FSC helper allows to call F# compiler directly from FAKE - https://github.com/fsharp/FAKE/pull/485
* "CustomDictionary" support for FxCop - https://github.com/fsharp/FAKE/pull/489
* Check if file exists before delete in AssemblyInfoFile
* Use FSharp.Compiler.Service 0.0.58
* Report all targets if a target error occurs
* Use FSharp.Compiler.Service with better FSharp.Core resolution - https://github.com/fsharp/FSharp.Compiler.Service/issues/156
* Don't break in MSBuildHelper
* Put FSharp.Core.optdata and FSharp.Core.sigdata into nuget package
* Fixed TargetTracing
* Fixed SourceLinking of FAKE
* Added new exception trap for Fsi creation
* -br in command line will run debugger in F# scripts - https://github.com/fsharp/FAKE/pull/483
* Null check in NuGet helper - https://github.com/fsharp/FAKE/pull/482

#### 3.0.0 - 2014-06-27
* Use FSharp.Compiler.Service 0.0.57 instead of fsi.exe
* Better error message for registry access
* Fall back to 32bit registry keys if 64bit cannot be found
* Improved SqlServer Disconnect error message
* Log "kill all processes" only when needed
* Try to run as x86 due to Dynamics NAV problems
* Allow to use /gac for FxCop
* Make NuGet description fit into single line
* Use Nuget.Core 2.8.2
* Fix NUnitProcessModel.SeparateProcessModel - https://github.com/fsharp/FAKE/pull/474
* Improved CLI documentation - https://github.com/fsharp/FAKE/pull/472
* Added Visual Basic support to AssemblyFileInfo task and make Namespace optional in config - https://github.com/fsharp/FAKE/pull/471
* Added support for OctoTools ignoreExisting flag - https://github.com/fsharp/FAKE/pull/470
* OctoTools samples fixed - https://github.com/fsharp/FAKE/pull/468 https://github.com/fsharp/FAKE/pull/469
* Added support for FxCop /ignoregeneratedcode parameter - https://github.com/fsharp/FAKE/pull/467
* CreateAssemblyInfo works with nonexisting directories - https://github.com/fsharp/FAKE/pull/466

#### 2.18.0 - 2014-06-11
* New (backwards compat) CLI for FAKE that includes FSI cmd args passing - https://github.com/fsharp/FAKE/pull/455
* New updateApplicationSetting method - https://github.com/fsharp/FAKE/pull/462
* Support for msbuild /noconlog - https://github.com/fsharp/FAKE/pull/463
* RoundhouseHelper - https://github.com/fsharp/FAKE/pull/456
* Pass optional arguments to deployment scripts
* Support building source packages without project file
* Display messages when deploy fails
* Fix formatting in FAKE.Deploy docs
* Fix memory usage in FAKE.Deploy
* Increase WebClient's request timeout to 20 minutes - https://github.com/fsharp/FAKE/pull/442
* Mainly Layout fixes and disabling authenticate in FAKE.Deploy https://github.com/fsharp/FAKE/pull/441
* Deploy PDBs via nuget https://github.com/fsharp/FAKE/issues/435
* Release Notes parser should not drop asterisk at end of lines
* Corrected location of @files@ in nuspec sample
* Allow to report tests to AppVeyor
* fix appveyor msbuild logger
* Don't add Teamcity logger if not needed

#### 2.17.0 - 2014-05-23
* Fake.Deploy agent requires user authentication
* Remove AutoOpen von AppVeyor
* fix order of arguments in call to CopyFile
* Support MSTest test settings - https://github.com/fsharp/FAKE/pull/428
* If the NAV error file contains no compile errors return the length

#### 2.16.0 - 2014-05-21
* Promoted the master branch as default branch and removed develop branch
* Remove AutoOpen from TaskRunnerHelper
* Adding Metadata to AsssemblyInfo
* Analyze the Dynamics NAV log file and report the real error count
* Allow to retrieve version no. from assemblies
* Fix issue with symbol packages in NugetHelper
* Fix issues in the ProcessHelper - https://github.com/fsharp/FAKE/pull/412 and https://github.com/fsharp/FAKE/pull/411
* Allow to register BuildFailureTargets - https://github.com/fsharp/FAKE/issues/407
* UnionConverter no longer needed for Json.Net

#### 2.15.0 - 2014-04-24
* Handle problems with ProgramFilesX86 on mono - https://github.com/tpetricek/FsLab/pull/32
* Change the MSBuild 12.0 path settings according to https://github.com/tpetricek/FsLab/pull/32
* Silent mode for MSIHelper - https://github.com/fsharp/FAKE/issues/400

#### 2.14.0 - 2014-04-22
* Support for OpenCover - https://github.com/fsharp/FAKE/pull/398
* Support for ReportsGenerator - https://github.com/fsharp/FAKE/pull/399
* Adding AppVeyor environment variables 
* New BulkReplaceAssemblyInfoVersions task - https://github.com/fsharp/FAKE/pull/394
* Fixed default nuspec file
* "Getting started" tutorial uses better folder structure
* Allows explicit file specification on the NuGetParams Type
* Fix TypeScript output dir
* Add better docs for the TypeScript compiler.
* Don't call the TypeScript compiler more than once
* New parameters for TypeScript

#### 2.13.0 - 2014-04-04
* Enumerate the files lazily in the File|Directory active pattern
* Using Nuget 2.8.1
* Added TypeScript 1.0 support
* Added TypeScript support
* Fixed ProcessTestRunner
* Fixed mono build on Travis

#### 2.12.0 - 2014-03-31
* Add getDependencies to NugetHelper
* SourceLink support
* NancyFx instead of ASP.NET MVC for Fake.Deploy
* Allows to execute processes as unit tests.
* Adding SourceLinks
* Move release management back to the local machine (using this document)
* Allow to run MsTest test in isolation
* Fixed Nuget.packSymbols
* Fixed bug in SemVer parser
* New title property in Nuspec parameters
* Added option to disabled FAKE's automatic process killing
* Better AppyVeyor integration
* Added ability to define custom MSBuild loggers
* Fix for getting the branch name with Git >= 1.9
* Added functions to write and delete from registry
* NUnit NoThread, Domain and StopOnError parameters
* Add support for VS2013 MSTest
* Lots of small fixes

#### 2.2.0
* Created new packages on nuget:
	* Fake.Deploy - allows to use FAKE scripts in deployment.
	* Fake.Experimental - new stuff where we aren't sure if we want to support it.
	* Fake.Gallio - contains the Gallio runner support.
	* Fake.SQL - Contains tasks for SQL Server.
	* Fake.Core - All the basic features and FAKE.exe.
* Created documentation and tutorials - see http://fsharp.github.io/FAKE/
* New tasks:
	* Added ReleaseNotes parser
	* Added Dynamics NAV helper
	* Added support for MSTest and fixie
	* Parallel NUnit task
	* New AssemblyInfoFile task
	* Support for Octopus Deploy
	* Support for MAGE
	* Suppport for Xamarin's xpkg
	* Many other new tasks
* Fake.Boot
* New Globbing system
* Tons of bug fixes
* Bundles F# 3.0 compiler and FSI.

#### 1.72.0

* "RestorePackages" allows to restore nuget packages

#### 1.70.0

* FAKE nuget package comes bundles with a fsi.exe
* Self build downloads latest FAKE master via nuget

#### 1.66.1

* Fixed bug where FAKE.Deploy didn't run the deploy scripts where used as a windows service
* It's possible to add file loggers for MSBuild
* Fixed path resolution for fsi on *nix
* BREAKING CHANGE: Removed version normalization from NuGet package creation
* Fixes for NUNit compatibility on mono 
* Fixes in ProcessHelper for mono compatibility
* Fixes in the mono build
* Improved error reporting in Fake.exe
* Added a SpecFlow helper
* Fixed some issues in file helper routines when working with no existing directory chain

#### 1.64.1

* Fixed bug where FAKE didn't run the correct build script

#### 1.64.0

* New conditional dependency operator =?>
* BREAKING CHANGE: Some AssemblyInfo task parameters are now option types. See type hints.

#### 1.62.0

* New RegAsm task, allows to create TLBs from a dll.
* New MSI task, allows to install or uninstall msi files.
* StringHelper.NormalizeVersion fixed for WiX.

#### 1.58.9

* Allow to choose specific nunit-console runner.

#### 1.58.6

* Using nuget packages for mspec.
* FAKE tries to kill all MSBuild and FSI processes at the end of a build.

#### 1.58.1

* Removed message system for build output. Back to simpler tracing.

#### 1.58.0

* ReplaceAssemblyInfoVersions task allows to replace version info in AssemblyVersion-files
* New task ConvertFileToWindowsLineBreaks

#### 1.56.10

* Allows to build .sln files

#### 1.56.0

* Allows to publish symbols via nuget.exe
* Autotrim trailing .0 from version in order to fullfill nuget standards.

#### 1.54.0

* If the publishment of a Nuget package fails, then FAKE will try it again.
* Added Changelog.markdown to FAKE deployment
* Added RequireExactly helper function in order to require a specific nuget dependency.
* NugetHelper.GetPackageVersion - Gets the version no. for a given package in the packages folder.
* EnvironmentHelper.getTargetPlatformDir - Gets the directory for the given target platform.

#### 1.52.0

* Some smaller bugfixes
* New dependency syntax with ==> and <=>
* Tracing of StackTrace only if TargetHelper.PrintStackTraceOnError was set to true

#### 1.50.0

* New task DeleteDirs allows to delete multiple directories.
* New parameter for NuGet dependencies.

#### 1.48.0

* Bundled with docu.exe compiled against .Net 4.0.
* Fixed docu calls to run with full filenames.
* Added targetplatform, target and log switches for ILMerge task.
* Added Git.Information.getLastTag() which gets the last git tag by calling git describe.
* Added Git.Information.getCurrentHash() which gets the last current sha1.

#### 1.46.0

* Fixed Nuget support and allows automatic push.

#### 1.44.0

* Tracing of all external process starts.
* MSpec support.<|MERGE_RESOLUTION|>--- conflicted
+++ resolved
@@ -1,4 +1,3 @@
-<<<<<<< HEAD
 #### 5.0.0-beta019
 * BUGFIX: Added VS 2017 MSTest location - https://github.com/fsharp/FAKE/pull/1794 and https://github.com/fsharp/FAKE/pull/1604
 * BUGFIX: Fix DotNetCompile - https://github.com/fsharp/FAKE/pull/1793
@@ -179,10 +178,9 @@
 * Chocolatey Helper now supports Self-Contained packages
 * Fix NuGet key leak if push fails (https://github.com/matthid/FAKE/pull/2)
 * Coreclr nunit3 params (https://github.com/matthid/FAKE/pull/3)
-=======
+
 #### 4.64.6 - 21.02.2018
 * ConvertFileFromWin7ToWin8 reads file line by line 
->>>>>>> 0425a96c
 
 #### 4.64.4 - 17.01.2018
 * Support for Dynamics NAV 2018 - https://github.com/fsharp/FAKE/pull/1758
