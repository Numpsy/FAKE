--- conflicted
+++ resolved
@@ -1,4 +1,3 @@
-<<<<<<< HEAD
 #### 5.0.0-beta011 - 2017-12-17
 * BUGFIX: Fix version normalization - https://github.com/fsharp/FAKE/pull/1742
 * DOCS: Fix documentation of SonarCube.End - https://github.com/fsharp/FAKE/pull/1743
@@ -134,8 +133,6 @@
 * Fix NuGet key leak if push fails (https://github.com/matthid/FAKE/pull/2)
 * Coreclr nunit3 params (https://github.com/matthid/FAKE/pull/3)
 
-#### 4.63.0 - 2017-07-27
-=======
 #### 4.64.4 - 17.01.2018
 * Support for Dynamics NAV 2018 - https://github.com/fsharp/FAKE/pull/1758
 
@@ -148,7 +145,6 @@
 * Download .NET SDK to temp path
 
 #### 4.63.0 - 27.07.2017
->>>>>>> 438d4b57
 * Disable MSBuild NodeReuse by default - https://github.com/fsharp/FAKE/pull/1600
 
 #### 4.62.6 - 2017-07-26
