#r @"tools/FAKE/tools/FakeLib.dll"

open Fake
 
// properties 
let projectName = "FAKE"
let projectSummary = "FAKE - F# Make - Get rid of the noise in your build scripts."
let projectDescription = "FAKE - F# Make - is a build automation tool for .NET. Tasks and dependencies are specified in a DSL which is integrated in F#."
let authors = ["Steffen Forkmann"; "Mauricio Scheffer"; "Colin Bull"]
let mail = "forkmann@gmx.de"
let homepage = "http://github.com/forki/fake"
  
let buildDir = "./build"
let testDir = "./test"
let metricsDir = "./BuildMetrics"
let deployDir = "./Publish"
let docsDir = "./docs" 
let nugetDir = "./nuget" 
let reportDir = "./report" 
let deployZip = deployDir @@ sprintf "%s-%s.zip" projectName buildVersion
let packagesDir = "./packages"


// Targets
Target "Clean" (fun _ -> CleanDirs [buildDir; testDir; deployDir; docsDir; metricsDir; nugetDir; reportDir])

Target "RestorePackages" RestorePackages

Target "CopyFSharpFiles" (fun _ ->
    ["./tools/FSharp/FSharp.Core.optdata"
     "./tools/FSharp/FSharp.Core.sigdata"]
      |> CopyTo buildDir
)


open Fake.AssemblyInfoFile

Target "SetAssemblyInfo" (fun _ ->
<<<<<<< HEAD
    AssemblyInfo 
        (fun p -> 
        {p with
            CodeLanguage = FSharp;
            AssemblyVersion = buildVersion;
            AssemblyTitle = "FAKE - F# Make Command line tool";
            Guid = "fb2b540f-d97a-4660-972f-5eeff8120fba";
            OutputFileName = @"./src/app/FAKE/AssemblyInfo.fs"})

    AssemblyInfo 
        (fun p -> 
        {p with
            CodeLanguage = FSharp;
            AssemblyVersion = buildVersion;
            AssemblyTitle = "FAKE - F# Make Deploy tool";
            Guid = "413E2050-BECC-4FA6-87AA-5A74ACE9B8E1";
            OutputFileName = @"./src/app/Fake.Deploy/AssemblyInfo.fs"})

    AssemblyInfo 
        (fun p -> 
        {p with
            CodeLanguage = FSharp;
            AssemblyVersion = buildVersion;
            AssemblyTitle = "FAKE - F# Make Deploy Web App";
            Guid = "2B684E7B-572B-41C1-86C9-F6A11355570E";
            OutputFileName = @"./src/deploy.web/Fake.Deploy.Web.App/AssemblyInfo.fs"})

    AssemblyInfo 
        (fun p -> 
        {p with
            CodeLanguage = CSharp;
            AssemblyVersion = buildVersion;
            AssemblyTitle = "FAKE - F# Make Deploy Web";
            Guid = "27BA7705-3F57-47BE-B607-8A46B27AE876";
            OutputFileName = @"./src/deploy.web/Fake.Deploy.Web/AssemblyInfo.cs"})
                              
    AssemblyInfo 
        (fun p -> 
        {p with
            CodeLanguage = FSharp;
            AssemblyVersion = buildVersion;
            AssemblyTitle = "FAKE - F# Make Lib";
            Guid = "d6dd5aec-636d-4354-88d6-d66e094dadb5";
            OutputFileName = @"./src/app/FakeLib/AssemblyInfo.fs"})

    AssemblyInfo 
        (fun p -> 
        {p with
            CodeLanguage = FSharp;
            AssemblyVersion = buildVersion;
            AssemblyTitle = "FAKE - F# Make SQL Lib";
            Guid = "A161EAAF-EFDA-4EF2-BD5A-4AD97439F1BE";
            OutputFileName = @"./src/app/Fake.SQL/AssemblyInfo.fs"})
=======
    CreateFSharpAssemblyInfo "./src/app/FAKE/AssemblyInfo.fs"
        [Attribute.Title "FAKE - F# Make Command line tool"
         Attribute.Guid "fb2b540f-d97a-4660-972f-5eeff8120fba"
         Attribute.Product "FAKE - F# Make"
         Attribute.Version buildVersion
         Attribute.FileVersion buildVersion]

    CreateFSharpAssemblyInfo "./src/app/Fake.Deploy/AssemblyInfo.fs"
        [Attribute.Title "FAKE - F# Make Deploy tool"
         Attribute.Guid "413E2050-BECC-4FA6-87AA-5A74ACE9B8E1"
         Attribute.Product "FAKE - F# Make"
         Attribute.Version buildVersion
         Attribute.FileVersion buildVersion]

    CreateFSharpAssemblyInfo "./src/app/FakeLib/AssemblyInfo.fs"
        [Attribute.Title "FAKE - F# Make Lib"
         Attribute.Guid "d6dd5aec-636d-4354-88d6-d66e094dadb5"
         Attribute.Product "FAKE - F# Make"
         Attribute.Version buildVersion
         Attribute.FileVersion buildVersion]

    CreateFSharpAssemblyInfo "./src/app/Fake.SQL/AssemblyInfo.fs"
        [Attribute.Title "FAKE - F# Make SQL Lib"
         Attribute.Guid "A161EAAF-EFDA-4EF2-BD5A-4AD97439F1BE"
         Attribute.Product "FAKE - F# Make"
         Attribute.Version buildVersion
         Attribute.FileVersion buildVersion]
>>>>>>> 4bc19bc5
)

Target "BuildApp" (fun _ ->        
    !! @"src/app/**/*.*sproj"             
    |> MSBuildRelease buildDir "Build"
    |> Log "AppBuild-Output: "
)

Target "GenerateDocumentation" (fun _ ->
    !! (buildDir @@ "Fake*.dll")
    |> Docu (fun p ->
        {p with
            ToolPath = buildDir @@ "docu.exe"
            TemplatesPath = @".\tools\Docu\templates\"
            OutputPath = docsDir })
)

Target "CopyDocu" (fun _ -> 
    ["./tools/Docu/docu.exe"
     "./tools/Docu/DocuLicense.txt"]
       |> CopyTo buildDir
)

Target "CopyLicense" (fun _ -> 
    ["License.txt"
     "readme.markdown"
     "changelog.markdown"]
       |> CopyTo buildDir
)

Target "BuildZip" (fun _ ->     
    !+ (buildDir @@ @"**/*.*") 
    -- "*.zip" 
    -- "**/*.pdb"
      |> Scan
      |> Zip buildDir deployZip
)

Target "BuildTest" (fun _ -> 
   !! @"src/test/**/*.*sproj"
   |> MSBuildDebug testDir "Build"
   |> Log "TestBuild-Output: "
)

Target "Test" (fun _ ->
    let MSpecVersion = GetPackageVersion packagesDir "Machine.Specifications"
    let mspecTool = sprintf @"%s/Machine.Specifications.%s/tools/mspec-clr4.exe" packagesDir MSpecVersion

    !! (testDir @@ "Test.*.dll") 
      |> MSpec (fun p -> 
            {p with
                ToolPath = mspecTool
                ExcludeTags = ["HTTP"]
                HtmlOutputDir = reportDir}) 
)

Target "ZipDocumentation" (fun _ ->    
    !! (docsDir @@ @"**/*.*")  
      |> Zip docsDir (deployDir @@ sprintf "Documentation-%s.zip" buildVersion)
)

Target "CreateNuGet" (fun _ -> 
    let nugetDocsDir = nugetDir @@ "docs"
    let nugetToolsDir = nugetDir @@ "tools"

    CopyDir nugetDocsDir docsDir allFiles  
    CopyDir nugetToolsDir buildDir allFiles
    CopyDir nugetToolsDir @"./lib/fsi" allFiles
    DeleteFile (nugetToolsDir @@ "Gallio.dll")

    NuGet (fun p -> 
        {p with
            Authors = authors
            Project = projectName
            Description = projectDescription                               
            OutputPath = nugetDir
            AccessKey = getBuildParamOrDefault "nugetkey" ""
            Publish = hasBuildParam "nugetkey" }) "fake.nuspec"
)

Target "Default" DoNothing

// Dependencies
"Clean"
    ==> "RestorePackages"
    ==> "CopyFSharpFiles"
    =?> ("SetAssemblyInfo",not isLocalBuild ) 
    ==> "BuildApp" <=> "BuildTest"
    ==> "Test"
    ==> "CopyLicense" <=> "CopyDocu"
    ==> "BuildZip"
    ==> "GenerateDocumentation"
    ==> "ZipDocumentation"
    ==> "CreateNuGet"
    ==> "Default"

// start build
RunTargetOrDefault "Default"<|MERGE_RESOLUTION|>--- conflicted
+++ resolved
@@ -36,24 +36,7 @@
 open Fake.AssemblyInfoFile
 
 Target "SetAssemblyInfo" (fun _ ->
-<<<<<<< HEAD
-    AssemblyInfo 
-        (fun p -> 
-        {p with
-            CodeLanguage = FSharp;
-            AssemblyVersion = buildVersion;
-            AssemblyTitle = "FAKE - F# Make Command line tool";
-            Guid = "fb2b540f-d97a-4660-972f-5eeff8120fba";
-            OutputFileName = @"./src/app/FAKE/AssemblyInfo.fs"})
 
-    AssemblyInfo 
-        (fun p -> 
-        {p with
-            CodeLanguage = FSharp;
-            AssemblyVersion = buildVersion;
-            AssemblyTitle = "FAKE - F# Make Deploy tool";
-            Guid = "413E2050-BECC-4FA6-87AA-5A74ACE9B8E1";
-            OutputFileName = @"./src/app/Fake.Deploy/AssemblyInfo.fs"})
 
     AssemblyInfo 
         (fun p -> 
@@ -72,25 +55,7 @@
             AssemblyTitle = "FAKE - F# Make Deploy Web";
             Guid = "27BA7705-3F57-47BE-B607-8A46B27AE876";
             OutputFileName = @"./src/deploy.web/Fake.Deploy.Web/AssemblyInfo.cs"})
-                              
-    AssemblyInfo 
-        (fun p -> 
-        {p with
-            CodeLanguage = FSharp;
-            AssemblyVersion = buildVersion;
-            AssemblyTitle = "FAKE - F# Make Lib";
-            Guid = "d6dd5aec-636d-4354-88d6-d66e094dadb5";
-            OutputFileName = @"./src/app/FakeLib/AssemblyInfo.fs"})
 
-    AssemblyInfo 
-        (fun p -> 
-        {p with
-            CodeLanguage = FSharp;
-            AssemblyVersion = buildVersion;
-            AssemblyTitle = "FAKE - F# Make SQL Lib";
-            Guid = "A161EAAF-EFDA-4EF2-BD5A-4AD97439F1BE";
-            OutputFileName = @"./src/app/Fake.SQL/AssemblyInfo.fs"})
-=======
     CreateFSharpAssemblyInfo "./src/app/FAKE/AssemblyInfo.fs"
         [Attribute.Title "FAKE - F# Make Command line tool"
          Attribute.Guid "fb2b540f-d97a-4660-972f-5eeff8120fba"
@@ -118,7 +83,6 @@
          Attribute.Product "FAKE - F# Make"
          Attribute.Version buildVersion
          Attribute.FileVersion buildVersion]
->>>>>>> 4bc19bc5
 )
 
 Target "BuildApp" (fun _ ->        
