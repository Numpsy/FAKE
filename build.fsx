--- conflicted
+++ resolved
@@ -63,14 +63,10 @@
 open System.IO
 open SourceLink
 open Fake.ReleaseNotesHelper
-<<<<<<< HEAD
 open Fake.AssemblyInfoFile
-#endif
-
-
-=======
 open Fake.Testing.XUnit2
->>>>>>> af1b29f2
+open Fake.Testing.NUnit3
+#endif
 
 // properties
 let projectName = "FAKE"
@@ -117,7 +113,6 @@
     CleanDirs [buildDir; testDir; docsDir; apidocsDir; nugetDir; reportDir])
 
 Target "RenameFSharpCompilerService" (fun _ ->
-<<<<<<< HEAD
   for packDir in ["FSharp.Compiler.Service";"netcore"</>"FSharp.Compiler.Service"] do
     // for framework in ["net40"; "net45"] do
     for framework in ["netstandard1.6"; "net45"] do
@@ -151,13 +146,6 @@
               member x.Resolve (name : Mono.Cecil.AssemblyNameReference, parms : Mono.Cecil.ReaderParameters) = readAssemblyE name.FullName parms
                }
 #else
-=======
-    for framework in ["net45"] do
-      let dir = __SOURCE_DIRECTORY__ </> "packages/FSharp.Compiler.Service/lib" </> framework
-      let targetFile = dir </> "FAKE.FSharp.Compiler.Service.dll"
-      DeleteFile targetFile
-
->>>>>>> af1b29f2
       let reader = new Mono.Cecil.DefaultAssemblyResolver()
       reader.AddSearchDirectory(dir)
       reader.AddSearchDirectory(__SOURCE_DIRECTORY__ </> "packages/FSharp.Core/lib/net40")
@@ -275,11 +263,8 @@
           ++ "./build/FakeLib.dll"
           -- "./build/**/Fake.Experimental.dll"
           -- "./build/**/FSharp.Compiler.Service.dll"
-<<<<<<< HEAD
           -- "./build/**/netcore/FAKE.FSharp.Compiler.Service.dll"
-=======
           -- "./build/**/FAKE.FSharp.Compiler.Service.dll"
->>>>>>> af1b29f2
           -- "./build/**/Fake.IIS.dll"
           -- "./build/**/Fake.Deploy.Lib.dll"
 
@@ -295,11 +280,6 @@
 Target "CopyLicense" (fun _ ->
     CopyTo buildDir additionalFiles
 )
-
-#if !DOTNETCORE
-open Fake.Testing.XUnit2
-open Fake.Testing.NUnit3
-#endif
 
 Target "Test" (fun _ ->
     !! (testDir @@ "Test.*.dll")
@@ -402,10 +382,7 @@
 )
 
 Target "SourceLink" (fun _ ->
-<<<<<<< HEAD
 #if !DOTNETCORE
-=======
->>>>>>> af1b29f2
     !! "src/app/**/*.fsproj"
     |> Seq.iter (fun f ->
         let proj = VsProj.LoadRelease f
@@ -789,10 +766,7 @@
 )
 
 Target "PublishNuget" (fun _ ->
-<<<<<<< HEAD
 #if !DOTNETCORE
-=======
->>>>>>> af1b29f2
     Paket.Push(fun p ->
         { p with
             DegreeOfParallelism = 2
