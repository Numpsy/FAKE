#if BOOTSTRAP && DOTNETCORE

#r "paket:
source nuget/dotnetcore
source https://api.nuget.org/v3/index.json
nuget FSharp.Core ~> 4.1
nuget System.AppContext prerelease
nuget Paket.Core prerelease
nuget Fake.Api.GitHub prerelease
nuget Fake.BuildServer.AppVeyor prerelease
nuget Fake.BuildServer.TeamCity prerelease
nuget Fake.BuildServer.Travis prerelease
nuget Fake.BuildServer.TeamFoundation prerelease
nuget Fake.Core.Target prerelease
nuget Fake.Core.SemVer prerelease
nuget Fake.IO.FileSystem prerelease
nuget Fake.IO.Zip prerelease
nuget Fake.Core.ReleaseNotes prerelease
nuget Fake.DotNet.AssemblyInfoFile prerelease
nuget Fake.DotNet.MSBuild prerelease
nuget Fake.DotNet.Cli prerelease
nuget Fake.DotNet.NuGet prerelease
nuget Fake.DotNet.Paket prerelease
nuget Fake.DotNet.FSFormatting prerelease
nuget Fake.DotNet.Testing.MSpec prerelease
nuget Fake.DotNet.Testing.XUnit2 prerelease
nuget Fake.DotNet.Testing.NUnit prerelease
nuget Fake.Windows.Chocolatey prerelease
nuget Fake.Tools.Git prerelease
nuget Mono.Cecil prerelease
nuget Suave
nuget Octokit //"
#endif


#if DOTNETCORE
// We need to use this for now as "regular" Fake breaks when its caching logic cannot find "intellisense.fsx".
// This is the reason why we need to checkin the "intellisense.fsx" file for now...
#load ".fake/build.fsx/intellisense.fsx"

open System.Reflection

#else
// Load this before FakeLib, see https://github.com/fsharp/FSharp.Compiler.Service/issues/763
#r "packages/Mono.Cecil/lib/net40/Mono.Cecil.dll"
#I "packages/build/FAKE/tools/"
#r "FakeLib.dll"
#r "Paket.Core.dll"
#r "packages/build/System.Net.Http/lib/net46/System.Net.Http.dll"
#r "packages/build/Octokit/lib/net45/Octokit.dll"
#I "packages/build/SourceLink.Fake/tools/"

#r "System.IO.Compression"
//#load "packages/build/SourceLink.Fake/tools/SourceLink.fsx"

#endif

//#if !FAKE
//let execContext = Fake.Core.Context.FakeExecutionContext.Create false "build.fsx" []
//Fake.Core.Context.setExecutionContext (Fake.Core.Context.RuntimeContext.Fake execContext)
//#endif
// #load "src/app/Fake.DotNet.FSFormatting/FSFormatting.fs"
open System.IO
open Fake.Api
open Fake.Core
open Fake.BuildServer
open Fake.Tools
open Fake.IO
open Fake.IO.FileSystemOperators
open Fake.IO.Globbing.Operators
open Fake.Windows
open Fake.DotNet
open Fake.DotNet.Testing

// Set this to true if you have lots of breaking changes, for small breaking changes use #if BOOTSTRAP, setting this flag will not be accepted
let disableBootstrap = false

// properties
let projectName = "FAKE"
let projectSummary = "FAKE - F# Make - Get rid of the noise in your build scripts."
let projectDescription = "FAKE - F# Make - is a build automation tool for .NET. Tasks and dependencies are specified in a DSL which is integrated in F#."
let authors = ["Steffen Forkmann"; "Mauricio Scheffer"; "Colin Bull"; "Matthias Dittrich"]
let gitRaw = Environment.environVarOrDefault "gitRaw" "https://raw.github.com/fsharp"

let gitOwner = "fsharp"
let gitHome = "https://github.com/" + gitOwner

// The name of the project on GitHub
let gitName = "FAKE"

let release = ReleaseNotes.load "RELEASE_NOTES.md"

let packages =
    ["FAKE.Core",projectDescription
     "FAKE.Gallio",projectDescription + " Extensions for Gallio"
     "FAKE.IIS",projectDescription + " Extensions for IIS"
     "FAKE.FluentMigrator",projectDescription + " Extensions for FluentMigrator"
     "FAKE.SQL",projectDescription + " Extensions for SQL Server"
     "FAKE.Experimental",projectDescription + " Experimental Extensions"
     "FAKE.Deploy.Lib",projectDescription + " Extensions for FAKE Deploy"
     projectName,projectDescription + " This package bundles all extensions."
     "FAKE.Lib",projectDescription + " FAKE helper functions as library"]

let buildDir = "./build"
let testDir = "./test"
let docsDir = "./docs"
let apidocsDir = "./docs/apidocs/"
let nugetDncDir = "./nuget/dotnetcore"
let nugetLegacyDir = "./nuget/legacy"
let reportDir = "./report"
let packagesDir = "./packages"
let buildMergedDir = buildDir </> "merged"

let root = __SOURCE_DIRECTORY__
let srcDir = root</>"src"
let appDir = srcDir</>"app"
let legacyDir = srcDir</>"legacy"

let additionalFiles = [
    "License.txt"
    "README.markdown"
    "RELEASE_NOTES.md"
    "./packages/FSharp.Core/lib/net45/FSharp.Core.sigdata"
    "./packages/FSharp.Core/lib/net45/FSharp.Core.optdata"]

let nuget_exe = Directory.GetCurrentDirectory() </> "packages" </> "build" </> "NuGet.CommandLine" </> "tools" </> "NuGet.exe"
let apikey = Environment.environVarOrDefault "nugetkey" ""
let nugetsource = Environment.environVarOrDefault "nugetsource" "https://www.nuget.org/api/v2/package"
let artifactsDir = Environment.environVarOrDefault "artifactsdirectory" ""
let fromArtifacts = not <| String.isNullOrEmpty artifactsDir

module MyGitLab =

    /// Implements a TraceListener for TeamCity build servers.
    /// ## Parameters
    ///  - `importantMessagesToStdErr` - Defines whether to trace important messages to StdErr.
    ///  - `colorMap` - A function which maps TracePriorities to ConsoleColors.
    type internal GitLabTraceListener() =

        interface ITraceListener with
            /// Writes the given message to the Console.
            member __.Write msg = 
                let color = ConsoleWriter.colorMap msg
                let importantMessagesToStdErr = true
                let write = ConsoleWriter.writeAnsiColor //else ConsoleWriter.write
                match msg with
                | TraceData.ImportantMessage text | TraceData.ErrorMessage text ->
                    write importantMessagesToStdErr color true text
                | TraceData.LogMessage(text, newLine) | TraceData.TraceMessage(text, newLine) ->
                    write false color newLine text
                | TraceData.OpenTag (tag, descr) ->
                    write false color true (sprintf "Starting %s '%s': %s" tag.Type tag.Name descr)
                | TraceData.CloseTag (tag, time) ->
                    write false color true (sprintf "Finished '%s' in %O" tag.Name time)
                | TraceData.ImportData (typ, path) ->
                    let name = Path.GetFileName path
                    let target = Path.Combine("artifacts", name)
                    Shell.cp_r path target
                    write false color true (sprintf "Import data '%O': %s -> %s" typ path target)
                | TraceData.TestOutput (test, out, err) ->
                    write false color true (sprintf "Test '%s' output:\n\tOutput: %s\n\tError: %s" test out err)
                | TraceData.BuildNumber number ->
                    write false color true (sprintf "Build Number: %s" number)
                | TraceData.TestStatus (test, status) ->
                    write false color true (sprintf "Test '%s' status: %A" test status)

    let defaultTraceListener =
      GitLabTraceListener() :> ITraceListener
    let detect () =
        BuildServer.buildServer = BuildServer.GitLabCI
    let install(force:bool) =
        if not (detect()) then failwithf "Cannot run 'install()' on a non-AppVeyor environment"
        if force || not (CoreTracing.areListenersSet()) then
            CoreTracing.setTraceListeners [defaultTraceListener]
        () 
    let Installer =
        { new BuildServerInstaller() with
            member __.Install () = install (false)
            member __.Detect () = detect() }

BuildServer.install [
    AppVeyor.Installer
    TeamCity.Installer
    Travis.Installer
    TeamFoundation.Installer
    MyGitLab.Installer
]

//let current = CoreTracing.getListeners()
//if current |> Seq.contains CoreTracing.defaultConsoleTraceListener |> not then
//    CoreTracing.setTraceListeners (CoreTracing.defaultConsoleTraceListener :: current)

let dotnetSdk = lazy DotNet.install DotNet.Release_2_1_4
let inline dtntWorkDir wd =
    DotNet.Options.lift dotnetSdk.Value
    >> DotNet.Options.withWorkingDirectory wd
let inline dtntSmpl arg = DotNet.Options.lift dotnetSdk.Value arg

let publish f =
    Trace.publish ImportData.BuildArtifact (Path.GetFullPath f)

let cleanForTests () =
    // Clean NuGet cache (because it might contain appveyor stuff)
    let cacheFolders = [ Paket.Constants.UserNuGetPackagesFolder; Paket.Constants.NuGetCacheFolder ]
    for f in cacheFolders do
        printfn "Clearing FAKE-NuGet packages in %s" f
        !! (f </> "Fake.*")
        |> Seq.iter (Shell.rm_rf)

    let run workingDir fileName args =
        printfn "CWD: %s" workingDir
        let fileName, args =
            if Environment.isUnix
            then fileName, args else "cmd", ("/C " + fileName + " " + args)
        let ok =
            Process.execSimple (fun info ->
            { info with
                FileName = fileName
                WorkingDirectory = workingDir
                Arguments = args }
            ) System.TimeSpan.MaxValue
        if ok <> 0 then failwith (sprintf "'%s> %s %s' task failed" workingDir fileName args)

    let rmdir dir =
        if Environment.isUnix
        then Shell.rm_rf dir
        // Use this in Windows to prevent conflicts with paths too long
        else run "." "cmd" ("/C rmdir /s /q " + Path.GetFullPath dir)
    // Clean test directories
    !! "integrationtests/*/temp"
    |> Seq.iter rmdir

Target.create "WorkaroundPaketNuspecBug" (fun _ ->
    // Workaround https://github.com/fsprojects/Paket/issues/2830
    // https://github.com/fsprojects/Paket/issues/2689
    // Basically paket fails if there is already an existing nuspec in obj/ dir because then MSBuild will call paket with multiple nuspec file arguments separated by ';'
    !! "src/*/*/obj/**/*.nuspec"
    -- (sprintf "src/*/*/obj/**/*%s.nuspec" release.NugetVersion)
    |> File.deleteAll
)

// Targets
Target.create "Clean" (fun _ ->
    !! "src/*/*/bin"
    //++ "src/*/*/obj"
    |> Shell.cleanDirs

    Shell.cleanDirs [buildDir; testDir; docsDir; apidocsDir; nugetDncDir; nugetLegacyDir; reportDir]

    // Clean Data for tests
    cleanForTests()
)

Target.create "RenameFSharpCompilerService" (fun _ ->
  for packDir in ["FSharp.Compiler.Service";"netcore"</>"FSharp.Compiler.Service"] do
    // for framework in ["net40"; "net45"] do
    for framework in ["netstandard2.0"; "net45"] do
      let dir = __SOURCE_DIRECTORY__ </> "packages"</>packDir</>"lib"</>framework
      let targetFile = dir </>  "FAKE.FSharp.Compiler.Service.dll"
      File.delete targetFile

#if DOTNETCORE
      let reader =
          let searchpaths =
              [ dir; __SOURCE_DIRECTORY__ </> "packages/FSharp.Core/lib/net45" ]
          let resolve name =
              let n = AssemblyName(name)
              match searchpaths
                      |> Seq.collect (fun p -> Directory.GetFiles(p, "*.dll"))
                      |> Seq.tryFind (fun f -> f.ToLowerInvariant().Contains(n.Name.ToLowerInvariant())) with
              | Some f -> f
              | None ->
                  failwithf "Could not resolve '%s'" name
          let readAssemblyE (name:string) (parms: Mono.Cecil.ReaderParameters) =
              Mono.Cecil.AssemblyDefinition.ReadAssembly(
                  resolve name,
                  parms)
          let readAssembly (name:string) (x:Mono.Cecil.IAssemblyResolver) =
              readAssemblyE name (new Mono.Cecil.ReaderParameters(AssemblyResolver = x))
          { new Mono.Cecil.IAssemblyResolver with
              member x.Dispose () = ()
              //member x.Resolve (name : string) = readAssembly name x
              //member x.Resolve (name : string, parms : Mono.Cecil.ReaderParameters) = readAssemblyE name parms
              member x.Resolve (name : Mono.Cecil.AssemblyNameReference) = readAssembly name.FullName x
              member x.Resolve (name : Mono.Cecil.AssemblyNameReference, parms : Mono.Cecil.ReaderParameters) = readAssemblyE name.FullName parms
               }
#else
      let reader = new Mono.Cecil.DefaultAssemblyResolver()
      reader.AddSearchDirectory(dir)
      reader.AddSearchDirectory(__SOURCE_DIRECTORY__ </> "packages/FSharp.Core/lib/net45")
#endif
      let readerParams = Mono.Cecil.ReaderParameters(AssemblyResolver = reader)
      let asem = Mono.Cecil.AssemblyDefinition.ReadAssembly(dir </>"FSharp.Compiler.Service.dll", readerParams)
      asem.Name <- Mono.Cecil.AssemblyNameDefinition("FAKE.FSharp.Compiler.Service", System.Version(1,0,0,0))
      asem.Write(dir</>"FAKE.FSharp.Compiler.Service.dll")
)


let common = [
    AssemblyInfo.Product "FAKE - F# Make"
    AssemblyInfo.Version release.AssemblyVersion
    AssemblyInfo.InformationalVersion release.NugetVersion
    AssemblyInfo.FileVersion release.NugetVersion]

// New FAKE libraries
let dotnetAssemblyInfos =
    [ "dotnet-fake", "Fake dotnet-cli command line tool"
      "Fake.Api.GitHub", "GitHub Client API Support via Octokit"
      "Fake.Api.HockeyApp", "HockeyApp Integration Support"
      "Fake.Api.Slack", "Slack Integration Support"
      "Fake.Azure.CloudServices", "Azure Cloud Services Support"
      "Fake.Azure.Emulators", "Azure Emulators Support"
      "Fake.Azure.Kudu", "Azure Kudu Support"
      "Fake.Azure.WebJobs", "Azure Web Jobs Support"
      "Fake.BuildServer.AppVeyor", "Integration into AppVeyor buildserver"
      "Fake.BuildServer.GitLab", "Integration into GitLab-CI buildserver"
      "Fake.BuildServer.TeamCity", "Integration into TeamCity buildserver"
      "Fake.BuildServer.TeamFoundation", "Integration into TeamFoundation buildserver"
      "Fake.BuildServer.Travis", "Integration into Travis buildserver"
      "Fake.Core.CommandLineParsing", "Core commandline parsing support via docopt like syntax"
      "Fake.Core.Context", "Core Context Infrastructure"
      "Fake.Core.Environment", "Environment Detection"
      "Fake.Core.Process", "Starting and managing Processes"
      "Fake.Core.ReleaseNotes", "Parsing ReleaseNotes"
      "Fake.Core.SemVer", "Parsing and working with SemVer"
      "Fake.Core.String", "Core String manipulations"
      "Fake.Core.Target", "Defining and running Targets"
      "Fake.Core.Tasks", "Repeating and managing Tasks"
      "Fake.Core.Trace", "Core Logging functionality"
      "Fake.Core.Xml", "Core Xml functionality"
      "Fake.Documentation.DocFx", "Documentation with DocFx"
      "Fake.DotNet.AssemblyInfoFile", "Writing AssemblyInfo files"
      "Fake.DotNet.Cli", "Running the dotnet cli"
<<<<<<< HEAD
      "Fake.DotNet.Fsc", "Running the f# compiler - fsc"
=======
      "Fake.DotNet.FSFormatting", "Running fsformatting.exe and generating documentation"
>>>>>>> 08b5640b
      "Fake.DotNet.Mage", "Manifest Generation and Editing Tool"
      "Fake.DotNet.MSBuild", "Running msbuild"
      "Fake.DotNet.NuGet", "Running NuGet Client and interacting with NuGet Feeds"
      "Fake.DotNet.Paket", "Running Paket and publishing packages"
      "Fake.DotNet.Testing.Expecto", "Running expecto test runner"
      "Fake.DotNet.Testing.MSpec", "Running mspec test runner"
      "Fake.DotNet.Testing.MSTest", "Running mstest test runner"
      "Fake.DotNet.Testing.NUnit", "Running nunit test runner"
      "Fake.DotNet.Testing.OpenCover", "Code coverage with OpenCover"
      "Fake.DotNet.Testing.SpecFlow", "BDD with Gherkin and SpecFlow"
      "Fake.DotNet.Testing.XUnit2", "Running xunit test runner"
      "Fake.DotNet.Xamarin", "Running Xamarin builds"
      "Fake.Installer.InnoSetup", "Creating installers with InnoSetup"
      "Fake.IO.FileSystem", "Core Filesystem utilities and globbing support"
      "Fake.IO.Zip", "Core Zip functionality"
      "Fake.JavaScript.Npm", "Running npm commands"
      "Fake.JavaScript.Yarn", "Running Yarn commands"
      "Fake.Net.Http", "HTTP Client"
      "Fake.netcore", "Command line tool"
      "Fake.Runtime", "Core runtime features"
      "Fake.Sql.DacPac", "Sql Server Data Tools DacPac operations"
      "Fake.Testing.Common", "Common testing data types"
      "Fake.Testing.ReportGenerator", "Convert XML coverage output to various formats"
      "Fake.Testing.SonarQube", "Analyzing your project with SonarQube"
      "Fake.Tools.Git", "Running git commands"
      "Fake.Tools.Pickles", "Convert Gherkin to HTML"
      "Fake.Tracing.NAntXml", "NAntXml"
      "Fake.Windows.Chocolatey", "Running and packaging with Chocolatey"
      "Fake.Windows.Registry", "CRUD functionality for Windows registry" ]

let assemblyInfos =
  [ legacyDir </> "FAKE/AssemblyInfo.fs",
      [ AssemblyInfo.Title "FAKE - F# Make Command line tool"
        AssemblyInfo.Guid "fb2b540f-d97a-4660-972f-5eeff8120fba"] @ common
    legacyDir </> "Fake.Deploy/AssemblyInfo.fs",
      [ AssemblyInfo.Title "FAKE - F# Make Deploy tool"
        AssemblyInfo.Guid "413E2050-BECC-4FA6-87AA-5A74ACE9B8E1"] @ common
    legacyDir </> "deploy.web/Fake.Deploy.Web/AssemblyInfo.fs",
      [ AssemblyInfo.Title "FAKE - F# Make Deploy Web"
        AssemblyInfo.Guid "27BA7705-3F57-47BE-B607-8A46B27AE876"] @ common
    legacyDir </> "Fake.Deploy.Lib/AssemblyInfo.fs",
      [ AssemblyInfo.Title "FAKE - F# Make Deploy Lib"
        AssemblyInfo.Guid "AA284C42-1396-42CB-BCAC-D27F18D14AC7"] @ common
    legacyDir </> "FakeLib/AssemblyInfo.fs",
      [ AssemblyInfo.Title "FAKE - F# Make Lib"
        AssemblyInfo.InternalsVisibleTo "Test.FAKECore"
        AssemblyInfo.Guid "d6dd5aec-636d-4354-88d6-d66e094dadb5"] @ common
    legacyDir </> "Fake.SQL/AssemblyInfo.fs",
      [ AssemblyInfo.Title "FAKE - F# Make SQL Lib"
        AssemblyInfo.Guid "A161EAAF-EFDA-4EF2-BD5A-4AD97439F1BE"] @ common
    legacyDir </> "Fake.Experimental/AssemblyInfo.fs",
      [ AssemblyInfo.Title "FAKE - F# Make Experimental Lib"
        AssemblyInfo.Guid "5AA28AED-B9D8-4158-A594-32FE5ABC5713"] @ common
    legacyDir </> "Fake.FluentMigrator/AssemblyInfo.fs",
      [ AssemblyInfo.Title "FAKE - F# Make FluentMigrator Lib"
        AssemblyInfo.Guid "E18BDD6F-1AF8-42BB-AEB6-31CD1AC7E56D"] @ common ] @
   (dotnetAssemblyInfos
    |> List.map (fun (project, description) ->
        appDir </> sprintf "%s/AssemblyInfo.fs" project, [AssemblyInfo.Title (sprintf "FAKE - F# Make %s" description) ] @ common))

Target.create "SetAssemblyInfo" (fun _ ->
    for assemblyFile, attributes in assemblyInfos do
        // Fixes merge conflicts in AssemblyInfo.fs files, while at the same time leaving the repository in a compilable state.
        // http://stackoverflow.com/questions/32251037/ignore-changes-to-a-tracked-file
        // Quick-fix: git ls-files -v . | grep ^S | cut -c3- | xargs git update-index --no-skip-worktree
        Git.CommandHelper.directRunGitCommandAndFail "." (sprintf "update-index --skip-worktree %s" assemblyFile)
        attributes |> AssemblyInfoFile.createFSharp assemblyFile
        ()
)

Target.create "DownloadPaket" (fun _ ->
    if 0 <> Process.execSimple (fun info ->
            { info with
                FileName = ".paket/paket.exe"
                Arguments = "--version" }
            |> Process.withFramework
            ) (System.TimeSpan.FromMinutes 5.0) then
        failwith "paket failed to start"
)

Target.create "UnskipAndRevertAssemblyInfo" (fun _ ->
    for assemblyFile, _ in assemblyInfos do
        // While the files are skipped in can be hard to switch between branches
        // Therefore we unskip and revert here.
        Git.CommandHelper.directRunGitCommandAndFail "." (sprintf "update-index --no-skip-worktree %s" assemblyFile)
        Git.CommandHelper.directRunGitCommandAndFail "." (sprintf "checkout HEAD %s" assemblyFile)
        ()
)

Target.create "_BuildSolution" (fun _ ->
    MSBuild.runWithDefaults "Build" ["./src/Legacy-FAKE.sln"; "./src/Legacy-FAKE.Deploy.Web.sln"]
    |> Trace.logItems "AppBuild-Output: "
    
    let testZip = "temp/tests-legacy.zip"
    !! "test/**"
    |> Zip.zip "." testZip
    publish testZip
)

Target.create "GenerateDocs" (fun _ ->
    Shell.cleanDir docsDir
    let source = "./help"
    let docsTemplate = "docpage.cshtml"
    let indexTemplate = "indexpage.cshtml"
    let githubLink = "https://github.com/fsharp/FAKE"
    let projInfo =
      [ "page-description", "FAKE - F# Make"
        "page-author", String.separated ", " authors
        "project-author", String.separated ", " authors
        "github-link", githubLink
        "version", release.NugetVersion
        "project-github", "http://github.com/fsharp/fake"
        "project-nuget", "https://www.nuget.org/packages/FAKE"
        "root", "http://fsharp.github.io/FAKE"
        "project-name", "FAKE - F# Make" ]

    let layoutRoots = [ "./help/templates"; "./help/templates/reference"]
    let fake5LayoutRoots = "./help/templates/fake5" :: layoutRoots
    let legacyLayoutRoots = "./help/templates/legacy" :: layoutRoots
    let fake4LayoutRoots = "./help/templates/fake4" :: layoutRoots

    Shell.copyDir (docsDir) "help/content" FileFilter.allFiles
    // to skip circleci builds
    let docsCircleCi = docsDir + "/.circleci"
    Directory.ensure docsCircleCi
    Shell.copyDir docsCircleCi ".circleci" FileFilter.allFiles
    File.writeString false "./docs/.nojekyll" ""
    File.writeString false "./docs/CNAME" "fake.build"
    //CopyDir (docsDir @@ "pics") "help/pics" FileFilter.allFiles

    Shell.copy (source @@ "markdown") ["RELEASE_NOTES.md"]
    FSFormatting.createDocs (fun s ->
        { s with
            Source = source @@ "markdown"
            OutputDirectory = docsDir
            Template = docsTemplate
            ProjectParameters = ("CurrentPage", "Modules") :: projInfo
            LayoutRoots = layoutRoots })
    FSFormatting.createDocs (fun s ->
        { s with
            Source = source @@ "redirects"
            OutputDirectory = docsDir
            Template = docsTemplate
            ProjectParameters = ("CurrentPage", "FAKE-4") :: projInfo
            LayoutRoots = layoutRoots })
    FSFormatting.createDocs (fun s ->
        { s with
            Source = source @@ "startpage"
            OutputDirectory = docsDir
            Template = indexTemplate
            // TODO: CurrentPage shouldn't be required as it's written in the template, but it is -> investigate
            ProjectParameters = ("CurrentPage", "Home") :: projInfo
            LayoutRoots = layoutRoots })

    Directory.ensure apidocsDir

    let dllsAndLibDirs (dllPattern:IGlobbingPattern) = 
        let dlls = 
            dllPattern
            |> Seq.distinctBy Path.GetFileName
            |> List.ofSeq
        let libDirs = 
            dlls
            |> Seq.map Path.GetDirectoryName
            |> Seq.distinct
            |> List.ofSeq
        (dlls,libDirs)         
    // FAKE 5 module documentation
    let fake5ApidocsDir = apidocsDir @@ "v5"
    Directory.ensure fake5ApidocsDir
    
    let fake5Dlls, fake5LibDirs = 
        !! "./src/app/Fake.*/bin/Release/**/Fake.*.dll" 
        |> dllsAndLibDirs
 
    fake5Dlls
    |> FSFormatting.createDocsForDlls (fun s ->
        { s with
            OutputDirectory = fake5ApidocsDir
            LayoutRoots =  fake5LayoutRoots
            LibDirs = fake5LibDirs
            // TODO: CurrentPage shouldn't be required as it's written in the template, but it is -> investigate
            ProjectParameters = ("api-docs-prefix", "/apidocs/v5/") :: ("CurrentPage", "APIReference") :: projInfo
            SourceRepository = githubLink + "/blob/master" })

    // Compat urls
    let redirectPage newPage =
        sprintf """
<html>
	<head>
		<title>Redirecting</title>
		<meta charset="utf-8" />
		<meta name="viewport" content="width=device-width, initial-scale=1" />
	</head>
    <body>
        <p><a href="%s">This page has moved here...</a></p>
        <script type="text/javascript">
            var url = "%s";
            window.location.replace(url);
        </script>
    </body>
</html>"""  newPage newPage

    !! (fake5ApidocsDir + "/*.html")
    |> Seq.iter (fun v5File ->
        // ./docs/apidocs/v5/blub.html
        let name = Path.GetFileName v5File
        let v4Name = Path.GetDirectoryName (Path.GetDirectoryName v5File) @@ name
        // ./docs/apidocs/blub.html
        let link = sprintf "/apidocs/v5/%s" name
        File.WriteAllText(v4Name, redirectPage link)
    )

    // FAKE 5 legacy documentation
    let fake5LegacyApidocsDir = apidocsDir @@ "v5/legacy"
    Directory.ensure fake5LegacyApidocsDir
    let fake5LegacyDlls, fake5LegacyLibDirs = 
        !! "./build/**/Fake.*.dll"
          ++ "./build/FakeLib.dll"
          -- "./build/**/Fake.Experimental.dll"
          -- "./build/**/FSharp.Compiler.Service.dll"
          -- "./build/**/netcore/FAKE.FSharp.Compiler.Service.dll"
          -- "./build/**/FAKE.FSharp.Compiler.Service.dll"
          -- "./build/**/Fake.IIS.dll"
          -- "./build/**/Fake.Deploy.Lib.dll"
        |> dllsAndLibDirs

    fake5LegacyDlls
    |> FSFormatting.createDocsForDlls (fun s ->
        { s with
            OutputDirectory = fake5LegacyApidocsDir
            LayoutRoots = legacyLayoutRoots
            LibDirs = fake5LegacyLibDirs
            // TODO: CurrentPage shouldn't be required as it's written in the template, but it is -> investigate
            ProjectParameters = ("api-docs-prefix", "/apidocs/v5/legacy/") :: ("CurrentPage", "APIReference") :: projInfo
            SourceRepository = githubLink + "/blob/master" })

    // FAKE 4 legacy documentation
    let fake4LegacyApidocsDir = apidocsDir @@ "v4"
    Directory.ensure fake4LegacyApidocsDir
    let fake4LegacyDlls, fake4LegacyLibDirs =
        !! "./packages/docs/FAKE/tools/Fake.*.dll"
          ++ "./packages/docs/FAKE/tools/FakeLib.dll"
          -- "./packages/docs/FAKE/tools/Fake.Experimental.dll"
          -- "./packages/docs/FAKE/tools/FSharp.Compiler.Service.dll"
          -- "./packages/docs/FAKE/tools/FAKE.FSharp.Compiler.Service.dll"
          -- "./packages/docs/FAKE/tools/Fake.IIS.dll"
          -- "./packages/docs/FAKE/tools/Fake.Deploy.Lib.dll"
        |> dllsAndLibDirs

    fake4LegacyDlls
    |> FSFormatting.createDocsForDlls (fun s ->
        { s with
            OutputDirectory = fake4LegacyApidocsDir
            LayoutRoots = fake4LayoutRoots
            LibDirs = fake4LegacyLibDirs
            // TODO: CurrentPage shouldn't be required as it's written in the template, but it is -> investigate
            ProjectParameters = ("api-docs-prefix", "/apidocs/v4/") ::("CurrentPage", "APIReference") :: projInfo
            SourceRepository = githubLink + "/blob/hotfix_fake4" })
)

#if DOTNETCORE
let startWebServer () =
    let rec findPort port =
        let portIsTaken = false
            //if Environment.isMono then false else
            //System.Net.NetworkInformation.IPGlobalProperties.GetIPGlobalProperties().GetActiveTcpListeners()
            //|> Seq.exists (fun x -> x.Port = port)

        if portIsTaken then findPort (port + 1) else port

    let port = findPort 8083
    let serverConfig = 
        { Suave.Web.defaultConfig with
           homeFolder = Some (Path.GetFullPath docsDir)
           bindings = [ Suave.Http.HttpBinding.createSimple Suave.Http.Protocol.HTTP "127.0.0.1" port ]
        }
    let (>=>) = Suave.Operators.(>=>)    
    let app =
      Suave.WebPart.choose [
        //Filters.path "/websocket" >=> handShake socketHandler
        Suave.Writers.setHeader "Cache-Control" "no-cache, no-store, must-revalidate"
        >=> Suave.Writers.setHeader "Pragma" "no-cache"
        >=> Suave.Writers.setHeader "Expires" "0"
        >=> Suave.Files.browseHome ]
    Suave.Web.startWebServerAsync serverConfig app |> snd |> Async.Start
    let psi = System.Diagnostics.ProcessStartInfo(sprintf "http://localhost:%d/index.html" port)
    psi.UseShellExecute <- true
    System.Diagnostics.Process.Start (psi) |> ignore

Target.create "HostDocs" (fun _ -> 
    startWebServer()
    Trace.traceImportant "Press any key to stop."
    System.Console.ReadKey() |> ignore
)
#endif

Target.create "CopyLicense" (fun _ ->
    Shell.copyTo buildDir additionalFiles
)

Target.create "Test" (fun _ ->
    !! (testDir @@ "Test.*.dll")
    |> Seq.filter (fun fileName -> if Environment.isMono then fileName.ToLower().Contains "deploy" |> not else true)
    |> MSpec.exec (fun p ->
            {p with
                ToolPath = Globbing.Tools.findToolInSubPath "mspec-x86-clr4.exe" (Shell.pwd() @@ "tools" @@ "MSpec")
                ExcludeTags = if Environment.isWindows then ["HTTP"] else ["HTTP"; "WindowsOnly"]
                TimeOut = System.TimeSpan.FromMinutes 5.
                HtmlOutputDir = reportDir})
    try
        !! (testDir @@ "Test.*.dll")
          ++ (testDir @@ "FsCheck.Fake.dll")
        |> XUnit2.run id
    with e when e.Message.Contains "timed out" && Environment.isUnix ->
        Trace.traceFAKE "Ignoring xUnit timeout for now, there seems to be something funny going on ..."
)

Target.create "DotNetCoreIntegrationTests" (fun _ ->
    cleanForTests()

    let processResult =
        DotNet.exec (dtntWorkDir root) "src/test/Fake.Core.IntegrationTests/bin/Release/netcoreapp2.0/Fake.Core.IntegrationTests.dll" "--summary"

    if processResult.ExitCode <> 0 then failwithf "DotNet Core Integration tests failed."
)


Target.create "DotNetCoreUnitTests" (fun _ ->
    // dotnet run -p src/test/Fake.Core.UnitTests/Fake.Core.UnitTests.fsproj
    let processResult =
        DotNet.exec (dtntWorkDir root) "src/test/Fake.Core.UnitTests/bin/Release/netcoreapp2.0/Fake.Core.UnitTests.dll" "--summary"

    if processResult.ExitCode <> 0 then failwithf "Unit-Tests failed."

    // dotnet run --project src/test/Fake.Core.CommandLine.UnitTests/Fake.Core.CommandLine.UnitTests.fsproj
    let processResult =
        DotNet.exec (dtntWorkDir root) "src/test/Fake.Core.CommandLine.UnitTests/bin/Release/netcoreapp2.0/Fake.Core.CommandLine.UnitTests.dll" "--summary"

    if processResult.ExitCode <> 0 then failwithf "Unit-Tests for Fake.Core.CommandLine failed."
)

Target.create "BootstrapTest" (fun _ ->
    let buildScript = "build.fsx"
    let testScript = "testbuild.fsx"
    // Check if we can build ourself with the new binaries.
    let test clearCache (script:string) =
        let clear () =
            // Will make sure the test call actually compiles the script.
            // Note: We cannot just clean .fake here as it might be locked by the currently executing code :)
            if Directory.Exists ".fake" then
                Directory.EnumerateFiles(".fake")
                  |> Seq.filter (fun s -> (Path.GetFileName s).StartsWith script)
                  |> Seq.iter File.Delete
        let executeTarget span target =
            if clearCache then clear ()
            if Environment.isUnix then
                let result =
                    Process.execSimple (fun info ->
                    { info with
                        FileName = "chmod"
                        WorkingDirectory = "."
                        Arguments = "+x build/FAKE.exe" }
                    |> Process.withFramework
                    ) span
                if result <> 0 then failwith "'chmod +x build/FAKE.exe' failed on unix"
            Process.execSimple (fun info ->
            { info with
                FileName = "build/FAKE.exe"
                WorkingDirectory = "."
                Arguments = sprintf "%s %s --fsiargs \"--define:BOOTSTRAP\"" script target }
            |> Process.withFramework
            |> Process.setEnvironmentVariable "FAKE_DETAILED_ERRORS" "true"
                ) span

        let result = executeTarget (System.TimeSpan.FromMinutes 10.0) "PrintColors"
        if result <> 0 then failwith "Bootstrapping failed"

        let result = executeTarget (System.TimeSpan.FromMinutes 1.0) "FailFast"
        if result = 0 then failwith "Bootstrapping failed"

    // Replace the include line to use the newly build FakeLib, otherwise things will be weird.
    File.ReadAllText buildScript
    |> fun s -> s.Replace("#I \"packages/build/FAKE/tools/\"", "#I \"build/\"")
    |> fun text -> File.WriteAllText(testScript, text)

    try
      // Will compile the script.
      test true testScript
      // Will use the compiled/cached version.
      test false testScript
    finally File.Delete(testScript)
)


Target.create "BootstrapTestDotNetCore" (fun _ ->
    let buildScript = "build.fsx"
    let testScript = "testbuild.fsx"
    // Check if we can build ourself with the new binaries.
    let test timeout clearCache script =
        let clear () =
            // Will make sure the test call actually compiles the script.
            // Note: We cannot just clean .fake here as it might be locked by the currently executing code :)
            [ ".fake/testbuild.fsx/packages"
              ".fake/testbuild.fsx/paket.depedencies.sha1"
              ".fake/testbuild.fsx/paket.lock"
              "testbuild.fsx.lock" ]
            |> List.iter Shell.rm_rf
            // TODO: Clean a potentially cached dll as well.

        let executeTarget target =
            if clearCache then clear ()
            let fileName =
                if Environment.isUnix then "nuget/dotnetcore/Fake.netcore/current/fake"
                else "nuget/dotnetcore/Fake.netcore/current/fake.exe"
            Process.execSimple (fun info ->
                { info with
                    FileName = fileName
                    WorkingDirectory = "."
                    Arguments = sprintf "run --fsiargs \"--define:BOOTSTRAP\" %s --target %s" script target }
                |> Process.setEnvironmentVariable "FAKE_DETAILED_ERRORS" "true"
                )
                timeout
                //true (Trace.traceFAKE "%s") Trace.trace


        let result = executeTarget "PrintColors"
        if result <> 0 then failwithf "Bootstrapping failed (because of exitcode %d)" result

        let result = executeTarget "FailFast"
        if result = 0 then failwithf "Bootstrapping failed (because of exitcode %d)" result

    // Replace the include line to use the newly build FakeLib, otherwise things will be weird.
    // TODO: We might need another way, because currently we reference the same paket group?
    File.ReadAllText buildScript
    |> fun text -> File.WriteAllText(testScript, text)

    try
      // Will compile the script.
      test (System.TimeSpan.FromMinutes 15.0) true testScript
      // Will use the compiled/cached version.
      test (System.TimeSpan.FromMinutes 3.0) false testScript
    finally File.Delete(testScript)
)

Target.create "SourceLink" (fun _ ->
//#if !DOTNETCORE
//    !! "src/app/**/*.fsproj"
//    |> Seq.iter (fun f ->
//        let proj = VsProj.LoadRelease f
//        let url = sprintf "%s/%s/{0}/%%var2%%" gitRaw projectName
//        SourceLink.Index proj.CompilesNotLinked proj.OutputFilePdb __SOURCE_DIRECTORY__ url )
//    let pdbFakeLib = "./build/FakeLib.pdb"
//    Shell.CopyFile "./build/FAKE.Deploy" pdbFakeLib
//    Shell.CopyFile "./build/FAKE.Deploy.Lib" pdbFakeLib
//#else
    printfn "We don't currently have VsProj.LoadRelease on dotnetcore."
//#endif
)

Target.create "ILRepack" (fun _ ->
    Directory.ensure buildMergedDir

    let internalizeIn filename =
        let toPack =
            [filename; "FSharp.Compiler.Service.dll"]
            |> List.map (fun l -> buildDir </> l)
            |> String.separated " "
        let targetFile = buildMergedDir </> filename

        let result =
            Process.execSimple (fun info ->
            { info with
                FileName = Directory.GetCurrentDirectory() </> "packages" </> "build" </> "ILRepack" </> "tools" </> "ILRepack.exe"
                Arguments = sprintf "/verbose /lib:%s /ver:%s /out:%s %s" buildDir release.AssemblyVersion targetFile toPack }
            ) (System.TimeSpan.FromMinutes 5.)

        if result <> 0 then failwithf "Error during ILRepack execution."

        Shell.copyFile (buildDir </> filename) targetFile

    internalizeIn "FAKE.exe"

    !! (buildDir </> "FSharp.Compiler.Service.**")
    |> Seq.iter File.delete

    Shell.deleteDir buildMergedDir
)

Target.create "CreateNuGet" (fun _ ->
    let set64BitCorFlags files =
        files
        |> Seq.iter (fun file ->
            let args =
                { Program = "lib" @@ "corflags.exe"
                  WorkingDir = Path.GetDirectoryName file
                  CommandLine = "/32BIT- /32BITPREF- " + Process.quoteIfNeeded file
                  Args = [] }
            printfn "%A" args
            Process.shellExec args |> ignore)

    let x64ify (package:NuGet.NuGet.NuGetParams) =
        { package with
            Dependencies = package.Dependencies |> List.map (fun (pkg, ver) -> pkg + ".x64", ver)
            Project = package.Project + ".x64" }

    for package,description in packages do
        let nugetDocsDir = nugetLegacyDir @@ "docs"
        let nugetToolsDir = nugetLegacyDir @@ "tools"
        let nugetLibDir = nugetLegacyDir @@ "lib"
        let nugetLib451Dir = nugetLibDir @@ "net451"

        Shell.cleanDir nugetDocsDir
        Shell.cleanDir nugetToolsDir
        Shell.cleanDir nugetLibDir
        Shell.deleteDir nugetLibDir

        File.delete "./build/FAKE.Gallio/Gallio.dll"

        let deleteFCS _ =
          //!! (dir </> "FSharp.Compiler.Service.**")
          //|> Seq.iter DeleteFile
          ()

        Directory.ensure docsDir
        match package with
        | p when p = projectName ->
            !! (buildDir @@ "**/*.*") |> Shell.copy nugetToolsDir
            Shell.copyDir nugetDocsDir docsDir FileFilter.allFiles
            deleteFCS nugetToolsDir
        | p when p = "FAKE.Core" ->
            !! (buildDir @@ "*.*") |> Shell.copy nugetToolsDir
            Shell.copyDir nugetDocsDir docsDir FileFilter.allFiles
            deleteFCS nugetToolsDir
        | p when p = "FAKE.Lib" ->
            Shell.cleanDir nugetLib451Dir
            {
                Globbing.BaseDirectory = buildDir
                Globbing.Includes = [ "FakeLib.dll"; "FakeLib.XML" ]
                Globbing.Excludes = []
            }
            |> Shell.copy nugetLib451Dir
            deleteFCS nugetLib451Dir
        | _ ->
            Shell.copyDir nugetToolsDir (buildDir @@ package) FileFilter.allFiles
            Shell.copyTo nugetToolsDir additionalFiles
        !! (nugetToolsDir @@ "*.srcsv") |> File.deleteAll

        let setParams (p:NuGet.NuGet.NuGetParams) =
            {p with
                NuGet.NuGet.NuGetParams.Authors = authors
                NuGet.NuGet.NuGetParams.Project = package
                NuGet.NuGet.NuGetParams.Description = description
                NuGet.NuGet.NuGetParams.Version = release.NugetVersion
                NuGet.NuGet.NuGetParams.OutputPath = nugetLegacyDir
                NuGet.NuGet.NuGetParams.WorkingDir = nugetLegacyDir
                NuGet.NuGet.NuGetParams.Summary = projectSummary
                NuGet.NuGet.NuGetParams.ReleaseNotes = release.Notes |> String.toLines
                NuGet.NuGet.NuGetParams.Dependencies =
                    (if package <> "FAKE.Core" && package <> projectName && package <> "FAKE.Lib" then
                       ["FAKE.Core", NuGet.NuGet.RequireExactly (String.NormalizeVersion release.AssemblyVersion)]
                     else p.Dependencies )
                NuGet.NuGet.NuGetParams.Publish = false }

        NuGet.NuGet.NuGet setParams "fake.nuspec"
        !! (nugetToolsDir @@ "FAKE.exe") |> set64BitCorFlags
        NuGet.NuGet.NuGet (setParams >> x64ify) "fake.nuspec"

    let legacyZip = "nuget/fake-legacy-packages.zip"
    !! (nugetLegacyDir </> "**/*.nupkg")
    |> Zip.zip nugetLegacyDir legacyZip
    publish legacyZip
)

let netCoreProjs =
    !! (appDir </> "*/*.fsproj")

let runtimes =
  [ "win7-x86"; "win7-x64"; "osx.10.11-x64"; "ubuntu.14.04-x64"; "ubuntu.16.04-x64" ]

module CircleCi =
    let isCircleCi = Environment.environVarAsBool "CIRCLECI"


// Create target for each runtime
let info = lazy DotNet.info dtntSmpl
runtimes
|> List.map Some
|> (fun rs -> None :: rs)
|> Seq.iter (fun runtime ->
    let runtimeName, runtime =
        match runtime with
        | Some r -> r, lazy r
        | None -> "current", lazy info.Value.RID
    let targetName = sprintf "_DotNetPublish_%s" runtimeName
    Target.create targetName (fun _ ->
        !! (appDir </> "Fake.netcore/Fake.netcore.fsproj")
        |> Seq.iter(fun proj ->
            let nugetDir = System.IO.Path.GetFullPath nugetDncDir
            let projName = Path.GetFileName(Path.GetDirectoryName proj)

            //DotNetRestore (fun c -> {c with Runtime = Some runtime}) proj
            let outDir = nugetDir @@ projName @@ runtimeName
            DotNet.publish (fun c ->
                { c with
                    Runtime = Some runtime.Value
                    Configuration = DotNet.Release
                    OutputPath = Some outDir
                } |> dtntSmpl) proj
            let source = outDir </> "dotnet"
            if File.Exists source then
                failwithf "Workaround no longer required?" //TODO: If this is not triggered delete this block
                Trace.traceFAKE "Workaround https://github.com/dotnet/cli/issues/6465"
                let target = outDir </> "fake"
                if File.Exists target then File.Delete target
                File.Move(source, target)
        )
    )
)

Target.create "_DotNetPublish_portable" (fun _ ->
    let nugetDir = System.IO.Path.GetFullPath nugetDncDir
    
    // Publish portable as well (see https://docs.microsoft.com/en-us/dotnet/articles/core/app-types)
    let netcoreFsproj = appDir </> "Fake.netcore/Fake.netcore.fsproj"
    let outDir = nugetDir @@ "Fake.netcore" @@ "portable"
    DotNet.publish (fun c ->
        { c with
            Framework = Some "netcoreapp2.0"
            OutputPath = Some outDir
        } |> dtntSmpl) netcoreFsproj
)

Target.create "_DotNetPackage" (fun _ ->
    let nugetDir = System.IO.Path.GetFullPath nugetDncDir
    // This line actually ensures we get the correct version checked in
    // instead of the one previously bundled with 'fake`
    Git.CommandHelper.gitCommand "" "checkout .paket/Paket.Restore.targets"


    //Environment.setEnvironVar "IncludeSource" "true"
    //Environment.setEnvironVar "IncludeSymbols" "false"
    Environment.setEnvironVar "GenerateDocumentationFile" "true"
    Environment.setEnvironVar "PackageVersion" release.NugetVersion
    Environment.setEnvironVar "Version" release.NugetVersion
    Environment.setEnvironVar "Authors" (String.separated ";" authors)
    Environment.setEnvironVar "Description" projectDescription
    Environment.setEnvironVar "PackageReleaseNotes" (release.Notes |> String.toLines)
    Environment.setEnvironVar "PackageTags" "build;fake;f#"
    Environment.setEnvironVar "PackageIconUrl" "https://raw.githubusercontent.com/fsharp/FAKE/fee4f05a2ee3c646979bf753f3b1f02d927bfde9/help/content/pics/logo.png"
    Environment.setEnvironVar "PackageProjectUrl" "https://github.com/fsharp/Fake"
    Environment.setEnvironVar "PackageLicenseUrl" "https://github.com/fsharp/FAKE/blob/d86e9b5b8e7ebbb5a3d81c08d2e59518cf9d6da9/License.txt"


    // dotnet pack
    DotNet.pack (fun c ->
        { c with
            Configuration = DotNet.Release
            OutputPath = Some nugetDir
            Common =
                if CircleCi.isCircleCi then
                    { c.Common with CustomParams = Some "/m:1" }
                else c.Common
        } |> dtntSmpl) "Fake.sln"

    let testZip = "temp/tests.zip"
    !! "src/test/*/bin/Release/netcoreapp2.0/**"
    |> Zip.zip "src/test" testZip
    publish testZip
)

Target.create "DotNetCoreCreateZipPackages" (fun _ ->
    Environment.setEnvironVar "Version" release.NugetVersion

    // build zip packages
    !! "nuget/dotnetcore/*.nupkg"
    -- "nuget/dotnetcore/*.symbols.nupkg"
    |> Zip.zip "nuget/dotnetcore" "nuget/dotnetcore/Fake.netcore/fake-dotnetcore-packages.zip"

    ("portable" :: runtimes)
    |> Seq.iter (fun runtime ->
        let runtimeDir = sprintf "nuget/dotnetcore/Fake.netcore/%s" runtime
        !! (sprintf "%s/**" runtimeDir)
        |> Zip.zip runtimeDir (sprintf "nuget/dotnetcore/Fake.netcore/fake-dotnetcore-%s.zip" runtime)
    )
    
    runtimes @ [ "portable"; "packages" ]
    |> List.map (fun n -> sprintf "nuget/dotnetcore/Fake.netcore/fake-dotnetcore-%s.zip" n)
    |> List.iter publish
)

Target.create "DotNetCoreCreateChocolateyPackage" (fun _ ->
    // !! ""
    let changeToolPath (p: Choco.ChocoPackParams) =
        if Environment.isWindows then p else
            File.WriteAllText("temp/choco.sh", """#!/bin/bash
docker run --rm -v $PWD:$PWD -w $PWD linuturk/mono-choco $@
"""          )
            let result = Shell.Exec("chmod", "-x temp/choco.sh")
            if result <> 0 then failwith "'chmod +x temp/choco.sh' failed on unix"
            { p with ToolPath = "temp/choco.sh" }
    Directory.ensure "nuget/dotnetcore/chocolatey"
    Choco.packFromTemplate (fun p ->
        { p with
            PackageId = "fake"
            ReleaseNotes = release.Notes |> String.toLines
            InstallerType = Choco.ChocolateyInstallerType.SelfContained
            Version = release.NugetVersion
            Files =
                [ (System.IO.Path.GetFullPath @"nuget\dotnetcore\Fake.netcore\win7-x86") + @"\**", Some "bin", None
                  (System.IO.Path.GetFullPath @"src\VERIFICATION.txt"), Some "VERIFICATION.txt", None
                  (System.IO.Path.GetFullPath @"License.txt"), Some "LICENSE.txt", None ]
            OutputDir = "nuget/dotnetcore/chocolatey" }
        |> changeToolPath) "src/Fake-choco-template.nuspec"

    let chocoPackage = sprintf "nuget/dotnetcore/chocolatey/%s.%s.nupkg" "fake" release.NugetVersion
    let chocoTargetPackage = sprintf "nuget/dotnetcore/chocolatey/chocolatey-%s.%s.nupkg" "fake" release.NugetVersion
    File.Copy(chocoPackage, chocoTargetPackage, true)
    publish chocoTargetPackage
)
Target.create "DotNetCorePushChocolateyPackage" (fun _ ->
    let name = sprintf "%s.%s.nupkg" "fake" release.NugetVersion
    let path = sprintf "nuget/dotnetcore/chocolatey/%s" name
    if not Environment.isWindows && not (File.exists path) && fromArtifacts then
        Directory.ensure "nuget/dotnetcore/chocolatey"
        Shell.copyFile path (artifactsDir </> sprintf "chocolatey-%s" name)

    let changeToolPath (p: Choco.ChocoPushParams) =
        if Environment.isWindows then p else
            File.WriteAllText("temp/choco.sh", """#!/bin/bash
docker run --rm -v $PWD:$PWD -w $PWD linuturk/mono-choco $@
"""          )
            let result = Shell.Exec("chmod", "-x temp/choco.sh")
            if result <> 0 then failwith "'chmod +x temp/choco.sh' failed on unix"
            { p with ToolPath = "temp/choco.sh" }
    path |> Choco.push (fun p ->
        { p with
            Source = "https://push.chocolatey.org/"
            ApiKey = Environment.environVarOrFail "CHOCOLATEY_API_KEY" }
        |> changeToolPath)
)

Target.create "CheckReleaseSecrets" (fun _ ->
    Environment.environVarOrFail "CHOCOLATEY_API_KEY" |> ignore
    Environment.environVarOrFail "nugetkey" |> ignore
    Environment.environVarOrFail "github_user" |> ignore
    Environment.environVarOrFail "github_token" |> ignore
)
let executeFPM args =
    printfn "%s %s" "fpm" args
    Shell.Exec("fpm", args=args, dir="bin")


type SourceType =
    | Dir of source:string * target:string
type DebPackageManifest =
    {
        SourceType : SourceType
        Name : string
        Version : string
        Dependencies : (string * string option) list
        BeforeInstall : string option
        AfterInstall : string option
        ConfigFile : string option
        AdditionalOptions: string list
        AdditionalArgs : string list
    }
(*
See https://www.debian.org/doc/debian-policy/ch-maintainerscripts.html
Ask @theangrybyrd (slack)

{
    SourceType = Dir("./MyCoolApp", "/opt/")
    Name = "mycoolapp"
    Version = originalVersion
    Dependencies = [("mono-devel", None)]
    BeforeInstall = "../deploy/preinst" |> Some
    AfterInstall = "../deploy/postinst" |> Some
    ConfigFile = "/etc/mycoolapp/default.conf" |> Some
    AdditionalOptions = []
    AdditionalArgs =
        [ "../deplo/mycoolapp.service=/lib/systemd/system/" ]
}
23:08
so thats stuff i you want to setup like users or what not
23:09
adding to your path would be in the after script postinst
23:10
setting permissions also, its just a shell script
23:10
might also want a prerm and postrm if you want to play nice on cleanup
*)

Target.create "DotNetCoreCreateDebianPackage" (fun _ ->
    let createDebianPackage (manifest : DebPackageManifest) =
        let argsList = ResizeArray<string>()
        argsList.Add <| match manifest.SourceType with
                        | Dir (_) -> "-s dir"
        argsList.Add <| "-t deb"
        argsList.Add <| "-f"
        argsList.Add <| (sprintf "-n %s" manifest.Name)
        argsList.Add <| (sprintf "-v %s" (manifest.Version.Replace("-","~")))
        let dependency name version =
            match version with
            | Some v -> sprintf "-d '%s %s'" name v
            | None  -> sprintf "-d '%s'" name
        argsList.AddRange <| (Seq.map(fun (a,b) -> dependency a b) manifest.Dependencies)
        manifest.BeforeInstall |> Option.iter(sprintf "--before-install %s" >> argsList.Add)
        manifest.AfterInstall |> Option.iter(sprintf "--after-install %s" >> argsList.Add)
        manifest.ConfigFile |> Option.iter(sprintf "--config-files %s" >> argsList.Add)
        argsList.AddRange <| manifest.AdditionalOptions
        argsList.Add <| match manifest.SourceType with
                        | Dir (source,target) -> sprintf "%s=%s" source target
        argsList.AddRange <| manifest.AdditionalArgs
        if argsList |> String.concat " " |> executeFPM <> 0 then
            failwith "Failed creating deb package"
    ignore createDebianPackage
    ()

)


let rec nugetPush tries nugetpackage =
    try
        if not <| System.String.IsNullOrEmpty apikey then
            Process.execSimple (fun info ->
            { info with
                FileName = nuget_exe
                Arguments = sprintf "push %s %s -Source %s" (Process.toParam nugetpackage) (Process.toParam apikey) (Process.toParam nugetsource) }
            )
                (System.TimeSpan.FromMinutes 10.)
            |> (fun r -> if r <> 0 then failwithf "failed to push package %s" nugetpackage)
        else Trace.traceFAKE "could not push '%s', because api key was not set" nugetpackage
    with exn when tries > 1 ->
        Trace.traceFAKE "Error while pushing NuGet package: %s" exn.Message
        nugetPush (tries - 1) nugetpackage

Target.create "DotNetCorePushNuGet" (fun _ ->
    // dotnet pack
    netCoreProjs
    -- (appDir </> "Fake.netcore/*.fsproj")
    |> Seq.iter(fun proj ->
        let projName = Path.GetFileName(Path.GetDirectoryName proj)
        !! (sprintf "nuget/dotnetcore/%s.*.nupkg" projName)
        -- (sprintf "nuget/dotnetcore/%s.*.symbols.nupkg" projName)
        |> Seq.iter (nugetPush 4))
)

Target.create "PublishNuget" (fun _ ->
    // uses NugetKey environment variable.
    // Timeout atm
    Paket.push(fun p ->
        { p with
            PublishUrl = nugetsource
            DegreeOfParallelism = 2
            WorkingDir = nugetLegacyDir })
    //!! (nugetLegacyDir </> "**/*.nupkg")
    //|> Seq.iter nugetPush
)

Target.create "ReleaseDocs" (fun _ ->
    Shell.cleanDir "gh-pages"
    let url = Environment.environVarOrDefault "fake_git_url" "https://github.com/fsharp/FAKE.git"
    Git.Repository.cloneSingleBranch "" url "gh-pages" "gh-pages"

    Git.Repository.fullclean "gh-pages"
    Shell.copyRecursive "docs" "gh-pages" true |> printfn "%A"
    Shell.copyFile "gh-pages" "./Samples/FAKE-Calculator.zip"
    Git.Staging.stageAll "gh-pages"
    Git.Commit.exec "gh-pages" (sprintf "Update generated documentation %s" release.NugetVersion)
    Git.Branches.push "gh-pages"
)

Target.create "FastRelease" (fun _ ->

    Git.Staging.stageAll ""
    Git.Commit.exec "" (sprintf "Bump version to %s" release.NugetVersion)
    let branch = Git.Information.getBranchName ""
    Git.Branches.pushBranch "" "origin" branch

    Git.Branches.tag "" release.NugetVersion
    Git.Branches.pushTag "" "origin" release.NugetVersion

    let token =
        match Environment.environVarOrDefault "github_token" "" with
        | s when not (System.String.IsNullOrWhiteSpace s) -> s
        | _ -> failwith "please set the github_token environment variable to a github personal access token with repro access."

    let files =
        runtimes @ [ "portable"; "packages" ]
        |> List.map (fun n -> sprintf "nuget/dotnetcore/Fake.netcore/fake-dotnetcore-%s.zip" n)

    GitHub.createClientWithToken token
    |> GitHub.draftNewRelease gitOwner gitName release.NugetVersion (release.SemVer.PreRelease <> None) release.Notes
    |> GitHub.uploadFiles files
    |> GitHub.publishDraft
    |> Async.RunSynchronously
)

Target.create "Release_Staging" (fun _ -> ())

open System.IO.Compression
let unzip target (fileName : string) =
    use stream = new FileStream(fileName, FileMode.Open)
    use zipFile = new ZipArchive(stream)
    for zipEntry in zipFile.Entries do
        let unzipPath = Path.Combine(target, zipEntry.FullName)
        let directoryPath = Path.GetDirectoryName(unzipPath)
        if unzipPath.EndsWith "/" then
            Directory.CreateDirectory(unzipPath) |> ignore
        else
            // unzip the file
            Directory.ensure directoryPath
            let zipStream = zipEntry.Open()
            if unzipPath.EndsWith "/" |> not then 
                use unzippedFileStream = File.Create(unzipPath)
                zipStream.CopyTo(unzippedFileStream)

Target.create "PrepareArtifacts" (fun _ ->
    if not fromArtifacts then
        Trace.trace "empty artifactsDir."
    else
        !! (artifactsDir </> "fake-dotnetcore*")
        |> Shell.copy "nuget/dotnetcore/Fake.netcore"

        unzip "nuget/dotnetcore" "nuget/dotnetcore/Fake.netcore/fake-dotnetcore-packages.zip"

        if Environment.isWindows then
            Directory.ensure "nuget/dotnetcore/chocolatey"
            let name = sprintf "%s.%s.nupkg" "fake" release.NugetVersion
            Shell.copyFile (sprintf "nuget/dotnetcore/chocolatey/%s" name) (artifactsDir </> sprintf "chocolatey-%s" name)
        else
            unzip "." (artifactsDir </> "chocolatey-requirements.zip")

        Directory.ensure "nuget/legacy"
        unzip "nuget/legacy" (artifactsDir </> "fake-legacy-packages.zip")

        Directory.ensure "temp/build"
        !! ("nuget" </> "legacy" </> "*.nupkg")
        |> Seq.iter (fun pack ->
            unzip "temp/build" pack
        )
        Shell.copyDir "build" "temp/build" (fun _ -> true)
        
        Directory.ensure "help"
        unzip "help" (artifactsDir </> "help-markdown.zip")

        unzip "src/test" (artifactsDir </> "tests.zip")
)

Target.create "BuildArtifacts" (fun _ ->
    Directory.ensure "temp"
    
    if not Environment.isWindows then
        // Chocolatey package is done in a separate step...
        let chocoReq = "temp/chocolatey-requirements.zip"
        //!! @"nuget\dotnetcore\Fake.netcore\win7-x86\**" already part of fake-dotnetcore-win7-x86
        !! @"src\VERIFICATION.txt"
        ++ @"License.txt"
        ++ "src/Fake-choco-template.nuspec"
        |> Zip.zip "." chocoReq
        publish chocoReq

    let buildCache = "temp/build-cache.zip"
    !! (".fake" </> "build.fsx" </> "*.*")
    ++ "paket.dependencies"
    ++ "paket.lock"
    |> Zip.zip "." buildCache
    publish buildCache

    let helpZip = "temp/help-markdown.zip"
    !! ("help" </> "**")
    |> Zip.zip "help" helpZip
    publish helpZip
)

open System
Target.create "PrintColors" (fun _ ->
  let color (color: ConsoleColor) (code : unit -> _) =
      let before = Console.ForegroundColor
      try
        Console.ForegroundColor <- color
        code ()
      finally
        Console.ForegroundColor <- before
  color ConsoleColor.Magenta (fun _ -> printfn "TestMagenta")
)
Target.create "FailFast" (fun _ -> failwith "fail fast")
Target.create "EnsureTestsRun" (fun _ ->
//#if !DOTNETCORE
//  if Environment.hasEnvironVar "SkipIntegrationTests" || Environment.hasEnvironVar "SkipTests" then
//      let res = getUserInput "Are you really sure to continue without running tests (yes/no)?"
//      if res <> "yes" then
//          failwith "cannot continue without tests"
//#endif
  ()
)
Target.create "Default" ignore
Target.create "StartDnc" ignore
Target.create "Release" ignore
Target.create "BuildSolution" ignore
Target.create "DotNetPackage" ignore
Target.create "AfterBuild" ignore
Target.create "FullDotNetCore" ignore
Target.create "DotNetPublish" ignore
Target.create "RunTests" ignore
Target.create "Release_GenerateDocs" (fun _ ->
    let testZip = "temp/docs.zip"
    !! "docs/**"
    |> Zip.zip "docs" testZip
    publish testZip
)

open Fake.Core.TargetOperators

"CheckReleaseSecrets"
    ?=> "Clean"
"WorkaroundPaketNuspecBug"
    ==> "Clean"
"WorkaroundPaketNuspecBug"
    ==> "_DotNetPackage"
// DotNet Core Build
"Clean"
    ?=> "StartDnc"
    ?=> "DownloadPaket"
    ?=> "SetAssemblyInfo"
    ==> "_DotNetPackage"
    ?=> "UnskipAndRevertAssemblyInfo"
    ==> "DotNetPackage"
"StartDnc"
    ==> "_DotNetPackage"
"DownloadPaket"
    ==> "_DotNetPackage"
"_DotNetPackage"
    ==> "DotNetPackage"

let mutable prev = None
for runtime in "current" :: "portable" :: runtimes do
    let rawTargetName = sprintf "_DotNetPublish_%s" runtime
    let targetName = sprintf "DotNetPublish_%s" runtime
    Target.create targetName ignore
    "SetAssemblyInfo"
        ==> rawTargetName
        ?=> "UnskipAndRevertAssemblyInfo"
        ==> targetName
        |> ignore
    rawTargetName
        ==> targetName
        |> ignore
    "StartDnc"
        ==> targetName
        |> ignore
    "DownloadPaket"
        ==> targetName
        |> ignore
    targetName
        ==> "DotNetPublish"
        |> ignore

    // Make sure we order then (when building parallel!)
    match prev with
    | Some prev -> prev ?=> rawTargetName |> ignore
    | None -> "_DotNetPackage" ?=> rawTargetName |> ignore
    prev <- Some rawTargetName


// Full framework build
"Clean"
    ?=> "RenameFSharpCompilerService"
    ?=> "SetAssemblyInfo"
    ==> "_BuildSolution"
    ?=> "UnskipAndRevertAssemblyInfo"
    ==> "BuildSolution"
"RenameFSharpCompilerService"
    ==> "_BuildSolution"
"_BuildSolution"
    ==> "BuildSolution"
// AfterBuild -> Both Builds completed
"BuildSolution"
    ==> "AfterBuild"
"DotNetPackage"
    ==> "AfterBuild"
"DotNetPublish"
    ==> "AfterBuild"


// Create artifacts when build is finished
let prevDocs =
    "AfterBuild"
    =?> ("CreateNuGet", Environment.isWindows)
    ==> "CopyLicense"
    =?> ("DotNetCoreCreateChocolateyPackage", Environment.isWindows)
(if fromArtifacts then "PrepareArtifacts" else prevDocs)
    =?> ("GenerateDocs", Environment.isWindows)
    ==> "Default"

"GenerateDocs"
    ==> "Release_GenerateDocs"

// Build artifacts only (no testing)
"AfterBuild"
    ==> "BuildArtifacts"
"DotNetCoreCreateChocolateyPackage"
    =?> ("BuildArtifacts", Environment.isWindows)
"DotNetCoreCreateZipPackages"
    ==> "BuildArtifacts"

// Test the full framework build
"_BuildSolution"
    =?> ("Test", not <| Environment.hasEnvironVar "SkipTests")
    ==> "Default"

"BuildSolution"
    ==> "Default"
    
(if fromArtifacts then "PrepareArtifacts" else "_BuildSolution")
    =?> ("BootstrapTest", not disableBootstrap && not <| Environment.hasEnvironVar "SkipTests")
    ==> "Default"

"BootstrapTest"
    ==> "RunTests"

// Test the dotnetcore build
(if fromArtifacts then "PrepareArtifacts" else "_DotNetPackage")
    =?> ("DotNetCoreUnitTests",not <| Environment.hasEnvironVar "SkipTests")
    ==> "FullDotNetCore"

"DotNetCoreUnitTests"
    ==> "RunTests"

(if fromArtifacts then "PrepareArtifacts" else "_DotNetPublish_current")
    =?> ("DotNetCoreIntegrationTests", not <| Environment.hasEnvironVar "SkipIntegrationTests" && not <| Environment.hasEnvironVar "SkipTests")
    ==> "FullDotNetCore"

"DotNetCoreIntegrationTests"
    ==> "RunTests"

(if fromArtifacts then "PrepareArtifacts" else "_DotNetPackage")
    =?> ("DotNetCoreIntegrationTests", not <| Environment.hasEnvironVar "SkipIntegrationTests" && not <| Environment.hasEnvironVar "SkipTests")

(if fromArtifacts then "PrepareArtifacts" else "_DotNetPublish_current")
    =?> ("BootstrapTestDotNetCore", not disableBootstrap && not <| Environment.hasEnvironVar "SkipTests")
    ==> "FullDotNetCore"

"BootstrapTestDotNetCore"
    ==> "RunTests"

"DotNetPackage"
    ==> "DotNetCoreCreateZipPackages"
    ==> "FullDotNetCore"
    ==> "Default"

// Release stuff ('FastRelease' is to release after running 'Default')
(if fromArtifacts then "PrepareArtifacts" else "EnsureTestsRun")
    =?> ("DotNetCorePushChocolateyPackage", Environment.isWindows)
    ==> "FastRelease"

(if fromArtifacts then "PrepareArtifacts" else "EnsureTestsRun")
    =?> ("ReleaseDocs", BuildServer.isLocalBuild && Environment.isWindows)
    ==> "FastRelease"

(if fromArtifacts then "PrepareArtifacts" else "EnsureTestsRun")
    ==> "DotNetCorePushNuGet"
    ==> "FastRelease"

(if fromArtifacts then "PrepareArtifacts" else "EnsureTestsRun")
    ==> "PublishNuget"
    ==> "FastRelease"

// Gitlab staging (myget release)
"PublishNuget"
    ==> "Release_Staging"
"DotNetCorePushNuGet"
    ==> "Release_Staging"

// If 'Default' happens it needs to happen before 'EnsureTestsRun'
"Default"
    ?=> "EnsureTestsRun"

// A 'Default' includes a 'Clean'
"Clean"
    ==> "Default"

// A 'Release' includes a 'Default'
"Default"
    ==> "Release"
// A 'Release' includes a 'FastRelease'
"FastRelease"
    ==> "Release"
// A 'Release' includes a 'CheckReleaseSecrets'
"CheckReleaseSecrets"
    ==> "Release"

// start build
Target.runOrDefault "Default"<|MERGE_RESOLUTION|>--- conflicted
+++ resolved
@@ -331,11 +331,8 @@
       "Fake.Documentation.DocFx", "Documentation with DocFx"
       "Fake.DotNet.AssemblyInfoFile", "Writing AssemblyInfo files"
       "Fake.DotNet.Cli", "Running the dotnet cli"
-<<<<<<< HEAD
       "Fake.DotNet.Fsc", "Running the f# compiler - fsc"
-=======
       "Fake.DotNet.FSFormatting", "Running fsformatting.exe and generating documentation"
->>>>>>> 08b5640b
       "Fake.DotNet.Mage", "Manifest Generation and Editing Tool"
       "Fake.DotNet.MSBuild", "Running msbuild"
       "Fake.DotNet.NuGet", "Running NuGet Client and interacting with NuGet Feeds"
