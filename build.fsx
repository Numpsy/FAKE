--- conflicted
+++ resolved
@@ -10,17 +10,6 @@
 let mail = "forkmann@gmx.de"
 let homepage = "http://github.com/forki/fake"
   
-<<<<<<< HEAD
-let buildDir = currentDirectory @@ "build"
-let testDir = currentDirectory @@ "test"
-let metricsDir = currentDirectory @@ "BuildMetrics"
-let deployDir = currentDirectory @@ "Publish"
-let docsDir = currentDirectory @@ "docs" 
-let nugetDir = currentDirectory @@ "nuget" 
-let reportDir = currentDirectory @@ "report" 
-let deployZip = deployDir @@ sprintf "%s-%s.zip" projectName buildVersion
-let packagesDir = currentDirectory @@ "packages"
-=======
 let buildDir = "./build"
 let testDir = "./test"
 let metricsDir = "./BuildMetrics"
@@ -30,7 +19,6 @@
 let reportDir = "./report" 
 let deployZip = deployDir @@ sprintf "%s-%s.zip" projectName buildVersion
 let packagesDir = "./packages"
->>>>>>> f4cad215
 
 
 // Targets
@@ -61,7 +49,6 @@
             AssemblyVersion = buildVersion;
             AssemblyTitle = "FAKE - F# Make Deploy tool";
             Guid = "413E2050-BECC-4FA6-87AA-5A74ACE9B8E1";
-<<<<<<< HEAD
             OutputFileName = @"./src/app/Fake.Deploy/AssemblyInfo.fs"})
 
     AssemblyInfo 
@@ -82,10 +69,6 @@
             Guid = "27BA7705-3F57-47BE-B607-8A46B27AE876";
             OutputFileName = @"./src/deploy.web/Fake.Deploy.Web/AssemblyInfo.cs"})
                               
-=======
-            OutputFileName = @".\src\app\Fake.Deploy\AssemblyInfo.fs"})
-
->>>>>>> f4cad215
     AssemblyInfo 
         (fun p -> 
         {p with
