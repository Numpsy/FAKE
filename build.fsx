#if BOOTSTRAP

#r "paket:
source release/dotnetcore
source https://api.nuget.org/v3/index.json
nuget FSharp.Core ~> 4.1
nuget System.AppContext prerelease
nuget Paket.Core prerelease
nuget Fake.Api.GitHub prerelease
nuget Fake.BuildServer.AppVeyor prerelease
nuget Fake.BuildServer.TeamCity prerelease
nuget Fake.BuildServer.Travis prerelease
nuget Fake.BuildServer.TeamFoundation prerelease
nuget Fake.BuildServer.GitLab prerelease
nuget Fake.Core.Target prerelease
nuget Fake.Core.SemVer prerelease
nuget Fake.Core.Vault prerelease
nuget Fake.IO.FileSystem prerelease
nuget Fake.IO.Zip prerelease
nuget Fake.Core.ReleaseNotes prerelease
nuget Fake.DotNet.AssemblyInfoFile prerelease
nuget Fake.DotNet.MSBuild prerelease
nuget Fake.DotNet.Cli prerelease
nuget Fake.DotNet.NuGet prerelease
nuget Fake.DotNet.Paket prerelease
nuget Fake.DotNet.FSFormatting prerelease
nuget Fake.DotNet.Testing.MSpec prerelease
nuget Fake.DotNet.Testing.XUnit2 prerelease
nuget Fake.DotNet.Testing.NUnit prerelease
nuget Fake.Windows.Chocolatey prerelease
nuget Fake.Tools.Git prerelease
nuget Mono.Cecil prerelease
nuget System.Reactive.Compatibility
nuget Suave
nuget Newtonsoft.Json
nuget Octokit //"
#endif

// We need to use this for now as "regular" Fake breaks when its caching logic cannot find "intellisense.fsx".
// This is the reason why we need to checkin the "intellisense.fsx" file for now...
#load ".fake/build.fsx/intellisense.fsx"
#load "legacy-build.fsx"

open System.Reflection

//#if !FAKE
//let execContext = Fake.Core.Context.FakeExecutionContext.Create false "build.fsx" []
//Fake.Core.Context.setExecutionContext (Fake.Core.Context.RuntimeContext.Fake execContext)
//#endif
open System.IO
open Fake.Api
open Fake.Core
open Fake.BuildServer
open Fake.Tools
open Fake.IO
open Fake.IO.FileSystemOperators
open Fake.IO.Globbing.Operators
open Fake.Windows
open Fake.DotNet
open Fake.DotNet.Testing

// Set this to true if you have lots of breaking changes, for small breaking changes use #if BOOTSTRAP, setting this flag will not be accepted
let disableBootstrap = false

// properties
let projectName = "FAKE"
let projectSummary = "FAKE - F# Make - Get rid of the noise in your build scripts."
let projectDescription = "FAKE - F# Make - is a build automation tool for .NET. Tasks and dependencies are specified in a DSL which is integrated in F#."
let authors = ["Steffen Forkmann"; "Mauricio Scheffer"; "Colin Bull"; "Matthias Dittrich"]

// The name of the project on GitHub
let gitName = "FAKE"

let release = ReleaseNotes.load "RELEASE_NOTES.md"

let buildDir = "./build"
let testDir = "./test"
let docsDir = "./docs"
let apidocsDir = "./docs/apidocs/"

let releaseDir = "./release"
let nugetDncDir = releaseDir </> "dotnetcore"
let chocoReleaseDir = nugetDncDir </> "chocolatey"
let nugetLegacyDir = releaseDir </> "legacy"

let reportDir = "./report"
let packagesDir = "./packages"
let buildMergedDir = buildDir </> "merged"

let root = __SOURCE_DIRECTORY__
let srcDir = root</>"src"
let appDir = srcDir</>"app"
let templateDir = srcDir</>"template"
let legacyDir = srcDir</>"legacy"

let nuget_exe = Directory.GetCurrentDirectory() </> "packages" </> "build" </> "NuGet.CommandLine" </> "tools" </> "NuGet.exe"


let vault = ``Legacy-build``.vault
let getVarOrDefault name def = ``Legacy-build``.getVarOrDefault name def
let releaseSecret replacement name = ``Legacy-build``.releaseSecret replacement name

let github_release_user = getVarOrDefault "github_release_user" "fsharp"
let nugetsource = getVarOrDefault "nugetsource" "https://www.nuget.org/api/v2/package"
let chocosource = getVarOrDefault "chocosource" "https://push.chocolatey.org/"
let artifactsDir = getVarOrDefault "artifactsdirectory" ""
let docsDomain = getVarOrDefault "docs_domain" "fake.build"
let buildLegacy = System.Boolean.Parse(getVarOrDefault "BuildLegacy" "false")
let fromArtifacts = not <| String.isNullOrEmpty artifactsDir


let apikey = releaseSecret "<nugetkey>" "nugetkey"
let chocoKey = releaseSecret "<chocokey>" "CHOCOLATEY_API_KEY"
let githubtoken = releaseSecret "<githubtoken>" "github_token"

BuildServer.install [
    AppVeyor.Installer
    TeamCity.Installer
    Travis.Installer
    TeamFoundation.Installer
    GitLab.Installer
]

let version = ``Legacy-build``.version
let simpleVersion = ``Legacy-build``.simpleVersion
let nugetVersion = ``Legacy-build``.nugetVersion
let chocoVersion =
    // Replace "." with "-" in the prerelease-string
    let build =
        if version.Build > 0I then ("." + (let bi = version.Build in bi.ToString("D"))) else ""
    let pre =
        match version.PreRelease with
        | Some preRelease -> ("-" + preRelease.Origin.Replace(".", "-"))
        | None -> ""
    let result = sprintf "%d.%d.%d%s%s" version.Major version.Minor version.Patch build pre
    if pre.Length > 20 then
        let msg = sprintf "Version '%s' is too long for chocolatey (Prerelease string is max 20 chars)" result
        Trace.traceError msg
        failwithf "%s" msg
    result

match TeamFoundation.Environment.SystemPullRequestIsFork with
| None | Some false ->
    Trace.setBuildNumber nugetVersion
| _ ->
    Trace.traceFAKE "Not setting buildNumber to '%s', because of https://developercommunity.visualstudio.com/content/problem/350007/build-from-github-pr-fork-error-tf400813-the-user-1.html" nugetVersion

let dotnetSdk = lazy DotNet.install DotNet.Versions.FromGlobalJson
let inline dtntWorkDir wd =
    DotNet.Options.lift dotnetSdk.Value
    >> DotNet.Options.withWorkingDirectory wd
let inline dtntSmpl arg = DotNet.Options.lift dotnetSdk.Value arg

let publish f =``Legacy-build``.publish f

let cleanForTests () =
    // Clean NuGet cache (because it might contain appveyor stuff)
    let cacheFolders = [ Paket.Constants.UserNuGetPackagesFolder; Paket.Constants.NuGetCacheFolder ]
    for f in cacheFolders do
        printfn "Clearing FAKE-NuGet packages in %s" f
        !! (f </> "Fake.*")
        |> Seq.iter (Shell.rm_rf)

    let run workingDir fileName args =
        printfn "CWD: %s" workingDir
        let fileName, args =
            if Environment.isUnix
            then fileName, args else "cmd", ("/C " + fileName + " " + args)
        let ok =
            Process.execSimple (fun info ->
            { info with
                FileName = fileName
                WorkingDirectory = workingDir
                Arguments = args }
            ) System.TimeSpan.MaxValue
        if ok <> 0 then failwith (sprintf "'%s> %s %s' task failed" workingDir fileName args)

    let rmdir dir =
        if Environment.isUnix
        then Shell.rm_rf dir
        // Use this in Windows to prevent conflicts with paths too long
        else run "." "cmd" ("/C rmdir /s /q " + Path.GetFullPath dir)
    // Clean test directories
    !! "integrationtests/*/temp"
    |> Seq.iter rmdir

Target.create "WorkaroundPaketNuspecBug" (fun _ ->
    // Workaround https://github.com/fsprojects/Paket/issues/2830
    // https://github.com/fsprojects/Paket/issues/2689
    // Basically paket fails if there is already an existing nuspec in obj/ dir because then MSBuild will call paket with multiple nuspec file arguments separated by ';'
    !! "src/*/*/obj/**/*.nuspec"
    -- (sprintf "src/*/*/obj/**/*%s.nuspec" nugetVersion)
    |> File.deleteAll
)

// Targets
Target.create "Clean" (fun _ ->
    !! "src/*/*/bin"
    //++ "src/*/*/obj"
    |> Shell.cleanDirs

    Shell.cleanDirs [buildDir; testDir; docsDir; apidocsDir; nugetDncDir; nugetLegacyDir; reportDir]

    // Clean Data for tests
    cleanForTests()
)

let common = [
    AssemblyInfo.Product "FAKE - F# Make"
    AssemblyInfo.Version release.AssemblyVersion
    AssemblyInfo.InformationalVersion nugetVersion
    AssemblyInfo.FileVersion nugetVersion]

// New FAKE libraries
let dotnetAssemblyInfos =
    [ "dotnet-fake", "Fake dotnet-cli command line tool"
      "fake-cli", "Fake global dotnet-cli command line tool"
      "Fake.Api.GitHub", "GitHub Client API Support via Octokit"
      "Fake.Api.HockeyApp", "HockeyApp Integration Support"
      "Fake.Api.Slack", "Slack Integration Support"
      "Fake.Azure.CloudServices", "Azure Cloud Services Support"
      "Fake.Azure.Emulators", "Azure Emulators Support"
      "Fake.Azure.Kudu", "Azure Kudu Support"
      "Fake.Azure.WebJobs", "Azure Web Jobs Support"
      "Fake.BuildServer.AppVeyor", "Integration into AppVeyor buildserver"
      "Fake.BuildServer.GitLab", "Integration into GitLab-CI buildserver"
      "Fake.BuildServer.TeamCity", "Integration into TeamCity buildserver"
      "Fake.BuildServer.TeamFoundation", "Integration into TeamFoundation buildserver"
      "Fake.BuildServer.Travis", "Integration into Travis buildserver"
      "Fake.Core.CommandLineParsing", "Core commandline parsing support via docopt like syntax"
      "Fake.Core.Context", "Core Context Infrastructure"
      "Fake.Core.Environment", "Environment Detection"
      "Fake.Core.Process", "Starting and managing Processes"
      "Fake.Core.ReleaseNotes", "Parsing ReleaseNotes"
      "Fake.Core.SemVer", "Parsing and working with SemVer"
      "Fake.Core.String", "Core String manipulations"
      "Fake.Core.Target", "Defining and running Targets"
      "Fake.Core.Tasks", "Repeating and managing Tasks"
      "Fake.Core.Trace", "Core Logging functionality"
      "Fake.Core.UserInput", "User input helpers"
      "Fake.Core.Vault", "Encrypt secrets and prevent accidental disclosure"
      "Fake.Core.Xml", "Core Xml functionality"
      "Fake.Documentation.DocFx", "Documentation with DocFx"
      "Fake.DotNet.AssemblyInfoFile", "Writing AssemblyInfo files"
      "Fake.DotNet.Cli", "Running the dotnet cli"
      "Fake.DotNet.Fsc", "Running the f# compiler - fsc"
      "Fake.DotNet.FSFormatting", "Running fsformatting.exe and generating documentation"
      "Fake.DotNet.Fsi", "FSharp Interactive - fsi"
<<<<<<< HEAD
      "Fake.DotNet.ILMerge", "Running the ILMerge static linker tool"
=======
      "Fake.DotNet.FxCop", "Running FxCop for static analysis"
>>>>>>> 4eadc22f
      "Fake.DotNet.Mage", "Manifest Generation and Editing Tool"
      "Fake.DotNet.MSBuild", "Running msbuild"
      "Fake.DotNet.NuGet", "Running NuGet Client and interacting with NuGet Feeds"
      "Fake.DotNet.Paket", "Running Paket and publishing packages"
      "Fake.DotNet.Testing.DotCover", "Code coverage with DotCover"
      "Fake.DotNet.Testing.Expecto", "Running expecto test runner"
      "Fake.DotNet.Testing.MSpec", "Running mspec test runner"
      "Fake.DotNet.Testing.MSTest", "Running mstest test runner"
      "Fake.DotNet.Testing.NUnit", "Running nunit test runner"
      "Fake.DotNet.Testing.OpenCover", "Code coverage with OpenCover"
      "Fake.DotNet.Testing.SpecFlow", "BDD with Gherkin and SpecFlow"
      "Fake.DotNet.Testing.VSTest", "Running vstest test runner"
      "Fake.DotNet.Testing.XUnit2", "Running xunit test runner"
      "Fake.DotNet.Xamarin", "Running Xamarin builds"
      "Fake.Installer.InnoSetup", "Creating installers with InnoSetup"
      "Fake.Installer.Squirrel", "Squirrel for windows Squirrel.exe tool helper"
      "Fake.Installer.Wix", "WiX helper to create msi installers"
      "Fake.IO.FileSystem", "Core Filesystem utilities and globbing support"
      "Fake.IO.Zip", "Core Zip functionality"
      "Fake.JavaScript.Npm", "Running npm commands"
      "Fake.JavaScript.Yarn", "Running Yarn commands"
      "Fake.Net.Http", "HTTP Client"
      "Fake.netcore", "Command line tool"
      "Fake.Runtime", "Core runtime features"
      "Fake.Sql.DacPac", "Sql Server Data Tools DacPac operations"
      "Fake.Sql.SqlServer", "Helpers around interacting with SQL Server databases"
      "Fake.Testing.Common", "Common testing data types"
      "Fake.Testing.ReportGenerator", "Convert XML coverage output to various formats"
      "Fake.Testing.SonarQube", "Analyzing your project with SonarQube"
      "Fake.Tools.Git", "Running git commands"
      "Fake.Tools.GitVersion", "GitVersion helper"
      "Fake.Tools.Octo", "Octopus Deploy octo.exe tool helper"
      "Fake.Tools.Pickles", "Convert Gherkin to HTML"
      "Fake.Tools.Rsync", "Running Rsync commands"
      "Fake.Tracing.NAntXml", "NAntXml"
      "Fake.Windows.Chocolatey", "Running and packaging with Chocolatey"
      "Fake.Windows.Registry", "CRUD functionality for Windows registry" ]

let assemblyInfos =
   (``Legacy-build``.legacyAssemblyInfos |> List.map (fun (proj, desc) -> proj, desc @ common)) @
   (dotnetAssemblyInfos
    |> List.map (fun (project, description) ->
        appDir </> sprintf "%s/AssemblyInfo.fs" project, [AssemblyInfo.Title (sprintf "FAKE - F# Make %s" description) ] @ common))

Target.create "SetAssemblyInfo" (fun _ ->
    for assemblyFile, attributes in assemblyInfos do
        // Fixes merge conflicts in AssemblyInfo.fs files, while at the same time leaving the repository in a compilable state.
        // http://stackoverflow.com/questions/32251037/ignore-changes-to-a-tracked-file
        // Quick-fix: git ls-files -v . | grep ^S | cut -c3- | xargs git update-index --no-skip-worktree
        Git.CommandHelper.directRunGitCommandAndFail "." (sprintf "update-index --skip-worktree %s" assemblyFile)
        attributes |> AssemblyInfoFile.createFSharp assemblyFile
        ()
)

Target.create "DownloadPaket" (fun _ ->
    if 0 <> Process.execSimple (fun info ->
            { info with
                FileName = ".paket/paket.exe"
                Arguments = "--version" }
            |> Process.withFramework
            ) (System.TimeSpan.FromMinutes 5.0) then
        failwith "paket failed to start"
)

Target.create "UnskipAndRevertAssemblyInfo" (fun _ ->
    for assemblyFile, _ in assemblyInfos do
        // While the files are skipped in can be hard to switch between branches
        // Therefore we unskip and revert here.
        Git.CommandHelper.directRunGitCommandAndFail "." (sprintf "update-index --no-skip-worktree %s" assemblyFile)
        Git.CommandHelper.directRunGitCommandAndFail "." (sprintf "checkout HEAD %s" assemblyFile)
        ()
)

Target.create "GenerateDocs" (fun _ ->
    Shell.cleanDir docsDir
    let source = "./help"
    let docsTemplate = "docpage.cshtml"
    let indexTemplate = "indexpage.cshtml"
    let githubLink = sprintf "https://github.com/%s/%s" github_release_user gitName
    let projInfo =
      [ "page-description", "FAKE - F# Make"
        "page-author", String.separated ", " authors
        "project-author", String.separated ", " authors
        "github-link", githubLink
        "version", simpleVersion
        "project-github", sprintf "http://github.com/%s/%s" github_release_user gitName
        "project-nuget", "https://www.nuget.org/packages/FAKE"
        "root", sprintf "https://%s" docsDomain
        "project-name", "FAKE - F# Make" ]

    let layoutRoots = [ "./help/templates"; "./help/templates/reference"]
    let fake5LayoutRoots = "./help/templates/fake5" :: layoutRoots
    let legacyLayoutRoots = "./help/templates/legacy" :: layoutRoots
    let fake4LayoutRoots = "./help/templates/fake4" :: layoutRoots

    Shell.copyDir (docsDir) "help/content" FileFilter.allFiles
    // to skip circleci builds
    let docsCircleCi = docsDir + "/.circleci"
    Directory.ensure docsCircleCi
    Shell.copyDir docsCircleCi ".circleci" FileFilter.allFiles
    File.writeString false "./docs/.nojekyll" ""
    File.writeString false "./docs/CNAME" docsDomain
    //CopyDir (docsDir @@ "pics") "help/pics" FileFilter.allFiles

    Shell.copy (source @@ "markdown") ["RELEASE_NOTES.md"]
    FSFormatting.createDocs (fun s ->
        { s with
            Source = source @@ "markdown"
            OutputDirectory = docsDir
            Template = docsTemplate
            ProjectParameters = ("CurrentPage", "Modules") :: projInfo
            LayoutRoots = layoutRoots })
    FSFormatting.createDocs (fun s ->
        { s with
            Source = source @@ "redirects"
            OutputDirectory = docsDir
            Template = docsTemplate
            ProjectParameters = ("CurrentPage", "FAKE-4") :: projInfo
            LayoutRoots = layoutRoots })
    FSFormatting.createDocs (fun s ->
        { s with
            Source = source @@ "startpage"
            OutputDirectory = docsDir
            Template = indexTemplate
            // TODO: CurrentPage shouldn't be required as it's written in the template, but it is -> investigate
            ProjectParameters = ("CurrentPage", "Home") :: projInfo
            LayoutRoots = layoutRoots })

    Directory.ensure apidocsDir

    let baseDir = Path.GetFullPath "."
    let dllsAndLibDirs (dllPattern:IGlobbingPattern) =
        let dlls =
            dllPattern
            |> GlobbingPattern.setBaseDir baseDir
            |> Seq.distinctBy Path.GetFileName
            |> List.ofSeq
        let libDirs =
            dlls
            |> Seq.map Path.GetDirectoryName
            |> Seq.distinct
            |> List.ofSeq
        (dlls,libDirs)
    // FAKE 5 module documentation
    let fake5ApidocsDir = apidocsDir @@ "v5"
    Directory.ensure fake5ApidocsDir

    let fake5Dlls, fake5LibDirs =
        !! "src/app/Fake.*/bin/Release/**/Fake.*.dll"
        |> dllsAndLibDirs

    fake5Dlls
    |> FSFormatting.createDocsForDlls (fun s ->
        { s with
            OutputDirectory = fake5ApidocsDir
            LayoutRoots =  fake5LayoutRoots
            LibDirs = fake5LibDirs
            // TODO: CurrentPage shouldn't be required as it's written in the template, but it is -> investigate
            ProjectParameters = ("api-docs-prefix", "/apidocs/v5/") :: ("CurrentPage", "APIReference") :: projInfo
            SourceRepository = githubLink + "/blob/master" })

    // Compat urls
    let redirectPage newPage =
        sprintf """
<html>
	<head>
		<title>Redirecting</title>
		<meta charset="utf-8" />
		<meta name="viewport" content="width=device-width, initial-scale=1" />
	</head>
    <body>
        <p><a href="%s">This page has moved here...</a></p>
        <script type="text/javascript">
            var url = "%s";
            window.location.replace(url);
        </script>
    </body>
</html>"""  newPage newPage

    !! (fake5ApidocsDir + "/*.html")
    |> Seq.iter (fun v5File ->
        // ./docs/apidocs/v5/blub.html
        let name = Path.GetFileName v5File
        let v4Name = Path.GetDirectoryName (Path.GetDirectoryName v5File) @@ name
        // ./docs/apidocs/blub.html
        let link = sprintf "/apidocs/v5/%s" name
        File.WriteAllText(v4Name, redirectPage link)
    )

    // Legacy v4 and v5 documentation
    let buildLegacyFromDocsDir layoutRoots fakeLegacyApidocsDir prefix githubBranch toolsDir =
        Directory.ensure fakeLegacyApidocsDir
        let fakeLegacyDlls, fakeLegacyLibDirs =
            !! (toolsDir + "/Fake.*.dll")
              ++ (toolsDir + "/FakeLib.dll")
              -- (toolsDir + "/Fake.Experimental.dll")
              -- (toolsDir + "/FSharp.Compiler.Service.dll")
              -- (toolsDir + "/FAKE.FSharp.Compiler.Service.dll")
              -- (toolsDir + "/Fake.IIS.dll")
              -- (toolsDir + "/Fake.Deploy.Lib.dll")
            |> dllsAndLibDirs

        fakeLegacyDlls
        |> FSFormatting.createDocsForDlls (fun s ->
            { s with
                OutputDirectory = fakeLegacyApidocsDir
                LayoutRoots = layoutRoots
                LibDirs = fakeLegacyLibDirs
                // TODO: CurrentPage shouldn't be required as it's written in the template, but it is -> investigate
                ProjectParameters = ("api-docs-prefix", prefix) ::("CurrentPage", "APIReference") :: projInfo
                SourceRepository = githubLink + githubBranch })

    // FAKE 5 legacy documentation
    if buildLegacy then
        let fake5LegacyApidocsDir = apidocsDir @@ "v5/legacy"
        Directory.ensure fake5LegacyApidocsDir
        let fake5LegacyDlls, fake5LegacyLibDirs =
            !! "build/**/Fake.*.dll"
              ++ "build/FakeLib.dll"
              -- "build/**/Fake.Experimental.dll"
              -- "build/**/FSharp.Compiler.Service.dll"
              -- "build/**/netcore/FAKE.FSharp.Compiler.Service.dll"
              -- "build/**/FAKE.FSharp.Compiler.Service.dll"
              -- "build/**/Fake.IIS.dll"
              -- "build/**/Fake.Deploy.Lib.dll"
            |> dllsAndLibDirs

        fake5LegacyDlls
        |> FSFormatting.createDocsForDlls (fun s ->
            { s with
                OutputDirectory = fake5LegacyApidocsDir
                LayoutRoots = legacyLayoutRoots
                LibDirs = fake5LegacyLibDirs
                // TODO: CurrentPage shouldn't be required as it's written in the template, but it is -> investigate
                ProjectParameters = ("api-docs-prefix", "/apidocs/v5/legacy/") :: ("CurrentPage", "APIReference") :: projInfo
                SourceRepository = githubLink + "/blob/master" })
    else
        buildLegacyFromDocsDir legacyLayoutRoots (apidocsDir @@ "v5/legacy") "/apidocs/v5/legacy/" "/blob/master" ("packages/docslegacyv5/FAKE/tools")

    // FAKE 4 legacy documentation
    buildLegacyFromDocsDir fake4LayoutRoots (apidocsDir @@ "v4") "/apidocs/v4/" "/blob/hotfix_fake4" ("packages/docslegacyv4/FAKE/tools")
)

let startWebServer () =
    let rec findPort port =
        let portIsTaken = false
            //if Environment.isMono then false else
            //System.Net.NetworkInformation.IPGlobalProperties.GetIPGlobalProperties().GetActiveTcpListeners()
            //|> Seq.exists (fun x -> x.Port = port)

        if portIsTaken then findPort (port + 1) else port

    let port = findPort 8083
    let serverConfig =
        { Suave.Web.defaultConfig with
           homeFolder = Some (Path.GetFullPath docsDir)
           bindings = [ Suave.Http.HttpBinding.createSimple Suave.Http.Protocol.HTTP "127.0.0.1" port ]
        }
    let (>=>) = Suave.Operators.(>=>)
    let app =
      Suave.WebPart.choose [
        //Filters.path "/websocket" >=> handShake socketHandler
        Suave.Writers.setHeader "Cache-Control" "no-cache, no-store, must-revalidate"
        >=> Suave.Writers.setHeader "Pragma" "no-cache"
        >=> Suave.Writers.setHeader "Expires" "0"
        >=> Suave.Files.browseHome ]
    Suave.Web.startWebServerAsync serverConfig app |> snd |> Async.Start
    let psi = System.Diagnostics.ProcessStartInfo(sprintf "http://localhost:%d/index.html" port)
    psi.UseShellExecute <- true
    System.Diagnostics.Process.Start (psi) |> ignore

Target.create "HostDocs" (fun _ ->
    startWebServer()
    Trace.traceImportant "Press any key to stop."
    System.Console.ReadKey() |> ignore
)

Target.create "DotNetCoreIntegrationTests" (fun _ ->
    cleanForTests()

    let processResult =
        DotNet.exec (dtntWorkDir root) "src/test/Fake.Core.IntegrationTests/bin/Release/netcoreapp2.1/Fake.Core.IntegrationTests.dll" "--summary"
    if processResult.ExitCode <> 0 then failwithf "DotNet Core Integration tests failed."
    Trace.publish (ImportData.Nunit NunitDataVersion.Nunit) "Fake_Core_IntegrationTests.TestResults.xml"
)

Target.create "TemplateIntegrationTests" (fun _ ->
    let targetDir = srcDir </> "test" </> "Fake.DotNet.Cli.IntegrationTests"
    let processResult =
        DotNet.exec (dtntWorkDir targetDir) "bin/Release/netcoreapp2.1/Fake.DotNet.Cli.IntegrationTests.dll" "--summary"
    if processResult.ExitCode <> 0 then failwithf "DotNet CLI Template Integration tests failed."
    Trace.publish (ImportData.Nunit NunitDataVersion.Nunit) (targetDir </> "Fake_DotNet_Cli_IntegrationTests.TestResults.xml")
)

Target.create "DotNetCoreUnitTests" (fun _ ->
    // dotnet run -p src/test/Fake.Core.UnitTests/Fake.Core.UnitTests.fsproj
    let processResult =
        DotNet.exec (dtntWorkDir root) "src/test/Fake.Core.UnitTests/bin/Release/netcoreapp2.1/Fake.Core.UnitTests.dll" "--summary"

    if processResult.ExitCode <> 0 then failwithf "Unit-Tests failed."
    Trace.publish (ImportData.Nunit NunitDataVersion.Nunit) "Fake_Core_UnitTests.TestResults.xml"

    // dotnet run --project src/test/Fake.Core.CommandLine.UnitTests/Fake.Core.CommandLine.UnitTests.fsproj
    let processResult =
        DotNet.exec (dtntWorkDir root) "src/test/Fake.Core.CommandLine.UnitTests/bin/Release/netcoreapp2.1/Fake.Core.CommandLine.UnitTests.dll" "--summary"

    if processResult.ExitCode <> 0 then failwithf "Unit-Tests for Fake.Core.CommandLine failed."
    Trace.publish (ImportData.Nunit NunitDataVersion.Nunit) "Fake_Core_CommandLine_UnitTests.TestResults.xml"
)

Target.create "BootstrapTestDotNetCore" (fun _ ->
    let buildScript = "build.fsx"
    let testScript = "testbuild.fsx"
    // Check if we can build ourself with the new binaries.
    let test timeout clearCache script =
        let clear () =
            // Will make sure the test call actually compiles the script.
            // Note: We cannot just clean .fake here as it might be locked by the currently executing code :)
            [ ".fake/testbuild.fsx/packages"
              ".fake/testbuild.fsx/paket.depedencies.sha1"
              ".fake/testbuild.fsx/paket.lock"
              "testbuild.fsx.lock" ]
            |> List.iter Shell.rm_rf
            // TODO: Clean a potentially cached dll as well.

        let executeTarget target =
            if clearCache then clear ()
            let fileName =
                if Environment.isUnix then nugetDncDir </> "Fake.netcore/current/fake"
                else nugetDncDir </> "Fake.netcore/current/fake.exe"
            Process.execSimple (fun info ->
                { info with
                    FileName = fileName
                    WorkingDirectory = "."
                    Arguments = sprintf "run --fsiargs \"--define:BOOTSTRAP\" %s --target %s" script target }
                |> Process.setEnvironmentVariable "FAKE_DETAILED_ERRORS" "true"
                )
                timeout
                //true (Trace.traceFAKE "%s") Trace.trace


        let result = executeTarget "PrintColors"
        if result <> 0 then failwithf "Bootstrapping failed (because of exitcode %d)" result

        let result = executeTarget "FailFast"
        if result = 0 then failwithf "Bootstrapping failed (because of exitcode %d)" result

    // Replace the include line to use the newly build FakeLib, otherwise things will be weird.
    // TODO: We might need another way, because currently we reference the same paket group?
    File.ReadAllText buildScript
    |> fun text -> File.WriteAllText(testScript, text)

    try
      // Will compile the script.
      test (System.TimeSpan.FromMinutes 15.0) true testScript
      // Will use the compiled/cached version.
      test (System.TimeSpan.FromMinutes 3.0) false testScript
    finally File.Delete(testScript)
)

Target.create "SourceLink" (fun _ ->
//#if !DOTNETCORE
//    !! "src/app/**/*.fsproj"
//    |> Seq.iter (fun f ->
//        let proj = VsProj.LoadRelease f
//        let url = sprintf "%s/%s/{0}/%%var2%%" gitRaw projectName
//        SourceLink.Index proj.CompilesNotLinked proj.OutputFilePdb __SOURCE_DIRECTORY__ url )
//    let pdbFakeLib = "./build/FakeLib.pdb"
//    Shell.CopyFile "./build/FAKE.Deploy" pdbFakeLib
//    Shell.CopyFile "./build/FAKE.Deploy.Lib" pdbFakeLib
//#else
    printfn "We don't currently have VsProj.LoadRelease on dotnetcore."
//#endif
)


let runtimes =
  [ "win7-x86"; "win7-x64"; "osx.10.11-x64"; "linux-x64" ]

module CircleCi =
    let isCircleCi = Environment.environVarAsBool "CIRCLECI"


// Create target for each runtime
let info = lazy DotNet.info dtntSmpl
runtimes
|> List.map Some
|> (fun rs -> None :: rs)
|> Seq.iter (fun runtime ->
    let runtimeName, runtime =
        match runtime with
        | Some r -> r, lazy r
        | None -> "current", lazy info.Value.RID
    let targetName = sprintf "_DotNetPublish_%s" runtimeName
    Target.create targetName (fun _ ->
        !! (appDir </> "Fake.netcore/Fake.netcore.fsproj")
        |> Seq.iter(fun proj ->
            let nugetDir = System.IO.Path.GetFullPath nugetDncDir
            let projName = Path.GetFileName(Path.GetDirectoryName proj)

            //DotNetRestore (fun c -> {c with Runtime = Some runtime}) proj
            let outDir = nugetDir @@ projName @@ runtimeName
            DotNet.publish (fun c ->
                { c with
                    Runtime = Some runtime.Value
                    Configuration = DotNet.Release
                    OutputPath = Some outDir
                } |> dtntSmpl) proj
            let source = outDir </> "dotnet"
            if File.Exists source then
                failwithf "Workaround no longer required?" //TODO: If this is not triggered delete this block
                Trace.traceFAKE "Workaround https://github.com/dotnet/cli/issues/6465"
                let target = outDir </> "fake"
                if File.Exists target then File.Delete target
                File.Move(source, target)
        )
    )
)

Target.create "_DotNetPublish_portable" (fun _ ->
    let nugetDir = System.IO.Path.GetFullPath nugetDncDir

    // Publish portable as well (see https://docs.microsoft.com/en-us/dotnet/articles/core/app-types)
    let netcoreFsproj = appDir </> "Fake.netcore/Fake.netcore.fsproj"
    let outDir = nugetDir @@ "Fake.netcore" @@ "portable"
    DotNet.publish (fun c ->
        { c with
            Framework = Some "netcoreapp2.1"
            OutputPath = Some outDir
        } |> dtntSmpl) netcoreFsproj
)

Target.create "_DotNetPackage" (fun _ ->
    let nugetDir = System.IO.Path.GetFullPath nugetDncDir
    // This line actually ensures we get the correct version checked in
    // instead of the one previously bundled with 'fake`
    Git.CommandHelper.gitCommand "" "checkout .paket/Paket.Restore.targets"


    //Environment.setEnvironVar "IncludeSource" "true"
    //Environment.setEnvironVar "IncludeSymbols" "false"
    Environment.setEnvironVar "GenerateDocumentationFile" "true"
    Environment.setEnvironVar "PackageVersion" nugetVersion
    Environment.setEnvironVar "Version" nugetVersion
    Environment.setEnvironVar "Authors" (String.separated ";" authors)
    Environment.setEnvironVar "Description" projectDescription
    Environment.setEnvironVar "PackageReleaseNotes" (release.Notes |> String.toLines)
    Environment.setEnvironVar "SourceLinkCreate" "false"
    Environment.setEnvironVar "PackageTags" "build;fake;f#"
    Environment.setEnvironVar "PackageIconUrl" "https://raw.githubusercontent.com/fsharp/FAKE/fee4f05a2ee3c646979bf753f3b1f02d927bfde9/help/content/pics/logo.png"
    Environment.setEnvironVar "PackageProjectUrl" "https://github.com/fsharp/Fake"
    Environment.setEnvironVar "PackageLicenseUrl" "https://github.com/fsharp/FAKE/blob/d86e9b5b8e7ebbb5a3d81c08d2e59518cf9d6da9/License.txt"

    // dotnet pack
    DotNet.pack (fun c ->
        { c with
            Configuration = DotNet.Release
            OutputPath = Some nugetDir
            Common =
                if CircleCi.isCircleCi then
                    { c.Common with CustomParams = Some "/m:1" }
                else c.Common
        } |> dtntSmpl) "Fake.sln"

    // TODO: Check if we run the test in the current build!
    Directory.ensure "temp"
    let testZip = "temp/tests.zip"
    !! "src/test/*/bin/Release/netcoreapp2.1/**"
    |> Zip.zip "src/test" testZip
    publish testZip
)

Target.create "DotNetCoreCreateZipPackages" (fun _ ->
    Environment.setEnvironVar "Version" nugetVersion

    // build zip packages
    !! (nugetDncDir </> "*.nupkg")
    -- (nugetDncDir </> "*.symbols.nupkg")
    |> Zip.zip nugetDncDir (nugetDncDir </> "Fake.netcore/fake-dotnetcore-packages.zip")

    ("portable" :: runtimes)
    |> Seq.iter (fun runtime ->
        let runtimeDir = sprintf "%s/Fake.netcore/%s" nugetDncDir runtime
        !! (sprintf "%s/**" runtimeDir)
        |> Zip.zip runtimeDir (sprintf "%s/Fake.netcore/fake-dotnetcore-%s.zip" nugetDncDir runtime)
    )

    runtimes @ [ "portable"; "packages" ]
    |> List.map (fun n -> sprintf "%s/Fake.netcore/fake-dotnetcore-%s.zip" nugetDncDir n)
    |> List.iter publish
)

let getChocoWrapper () =
    let altToolPath = Path.GetFullPath "temp/choco.sh"
    if not Environment.isWindows then
        Directory.ensure "temp"
        File.WriteAllText(altToolPath, """#!/bin/bash
docker run --rm -v $PWD:$PWD -w $PWD linuturk/mono-choco $@
"""          )
        let result = Shell.Exec("chmod", sprintf "+x %s" altToolPath)
        if result <> 0 then failwithf "'chmod +x %s' failed on unix" altToolPath
    altToolPath

Target.create "DotNetCoreCreateChocolateyPackage" (fun _ ->
    // !! ""
    let altToolPath = getChocoWrapper()
    let changeToolPath (p: Choco.ChocoPackParams) =
        if Environment.isWindows
        then p
        else { p with ToolPath = altToolPath }
    Directory.ensure chocoReleaseDir
    Choco.packFromTemplate (fun p ->
        { p with
            PackageId = "fake"
            ReleaseNotes = release.Notes |> String.toLines
            InstallerType = Choco.ChocolateyInstallerType.SelfContained
            Version = chocoVersion
            Files =
                [ (System.IO.Path.GetFullPath (nugetDncDir </> @"Fake.netcore\win7-x86")) + @"\**", Some "bin", None
                  (System.IO.Path.GetFullPath @"src\VERIFICATION.txt"), Some "VERIFICATION.txt", None
                  (System.IO.Path.GetFullPath @"License.txt"), Some "LICENSE.txt", None ]
            OutputDir = chocoReleaseDir }
        |> changeToolPath) "src/Fake-choco-template.nuspec"

    let name = sprintf "%s.%s" "fake" chocoVersion
    let chocoPackage = sprintf "%s/%s.nupkg" chocoReleaseDir name
    let chocoTargetPackage = sprintf "%s/chocolatey-%s.nupkg" chocoReleaseDir name
    File.Copy(chocoPackage, chocoTargetPackage, true)
    publish chocoTargetPackage
)
Target.create "DotNetCorePushChocolateyPackage" (fun _ ->
    let name = sprintf "%s.%s.nupkg" "fake" chocoVersion
    let path = sprintf "%s/%s" chocoReleaseDir name
    if not Environment.isWindows && not (File.exists path) && fromArtifacts then
        Directory.ensure chocoReleaseDir
        Shell.copyFile path (artifactsDir </> sprintf "chocolatey-%s" name)

    let altToolPath = getChocoWrapper()
    let changeToolPath (p: Choco.ChocoPushParams) =
        if Environment.isWindows then p else { p with ToolPath = altToolPath }
    path |> Choco.push (fun p ->
        { p with
            Source = chocosource
            ApiKey = chocoKey.Value }
        |> changeToolPath)
)

Target.create "CheckReleaseSecrets" (fun _ ->
    for secret in ``Legacy-build``.secrets do
        secret.Force() |> ignore
)


Target.create "DotNetCoreCreateDebianPackage" (fun _ ->
    let runtime = "linux-x64"
    let targetFramework =  "netcoreapp2.1"
    // See https://github.com/dotnet/cli/issues/9823
    let args =
        [
            sprintf "/restore"
            sprintf "/t:%s" "CreateDeb"
            sprintf "/p:TargetFramework=%s" targetFramework
            sprintf "/p:CustomTarget=%s" "CreateDeb"
            sprintf "/p:RuntimeIdentifier=%s" runtime
            sprintf "/p:Configuration=%s" "Release"
            sprintf "/p:PackageVersion=%s" simpleVersion
        ] |> String.concat " "
    let result =
        DotNet.exec (fun opt ->
            { opt with
                WorkingDirectory = "src/app/fake-cli/" } |> dtntSmpl
        ) "msbuild" args
    if result.OK |> not then
        failwith "Debian package creation failed"


    let fileName = sprintf "fake-cli.%s.%s.deb" simpleVersion runtime
    let sourceFile = sprintf "src/app/fake-cli/bin/Release/%s/%s/%s" targetFramework runtime fileName
    Directory.ensure nugetDncDir
    let target = sprintf "%s/%s" nugetDncDir fileName
    File.Copy(sourceFile, target, true)
    publish target
)

let rec nugetPush tries nugetpackage =
    let ignore_conflict = Environment.environVar "IGNORE_CONFLICT" = "true"
    try
        if not <| System.String.IsNullOrEmpty apikey.Value then
            Process.execWithResult (fun info ->
            { info with
                FileName = nuget_exe
                Arguments = sprintf "push %s %s -Source %s" (Process.toParam nugetpackage) (Process.toParam apikey.Value) (Process.toParam nugetsource) }
            ) (System.TimeSpan.FromMinutes 10.)
            |> (fun r ->
                 for res in r.Results do
                    if res.IsError then
                        Trace.traceFAKE "%s" res.Message
                    else
                        Trace.tracefn "%s" res.Message
                 if r.ExitCode <> 0 then
                    if not ignore_conflict ||
                       not (r.Errors |> Seq.exists (fun err -> err.Contains "409"))
                    then
                        let msgs = r.Results |> Seq.map (fun c -> (if c.IsError then "(Err) " else "") + c.Message)
                        let msg = System.String.Join ("\n", msgs)

                        failwithf "failed to push package %s (code %d): \n%s" nugetpackage r.ExitCode msg
                    else Trace.traceFAKE "ignore conflict error because IGNORE_CONFLICT=true!")
        else Trace.traceFAKE "could not push '%s', because api key was not set" nugetpackage
    with exn when tries > 1 ->
        Trace.traceFAKE "Error while pushing NuGet package: %s" exn.Message
        nugetPush (tries - 1) nugetpackage

Target.create "DotNetCorePushNuGet" (fun _ ->
    // dotnet pack
    !! (appDir </> "*/*.fsproj")
    -- (appDir </> "Fake.netcore/*.fsproj")
    ++ (templateDir </> "*/*.fsproj")
    |> Seq.iter(fun proj ->
        let projName = Path.GetFileName(Path.GetDirectoryName proj)
        !! (sprintf "%s/%s.*.nupkg" nugetDncDir projName)
        -- (sprintf "%s/%s.*.symbols.nupkg" nugetDncDir projName)
        |> Seq.iter (nugetPush 4))
)


Target.create "ReleaseDocs" (fun _ ->
    Shell.cleanDir "gh-pages"
    let auth = sprintf "%s:x-oauth-basic@" githubtoken.Value
    let url = sprintf "https://%sgithub.com/%s/%s.git" auth github_release_user gitName
    Git.Repository.cloneSingleBranch "" url "gh-pages" "gh-pages"

    Git.Repository.fullclean "gh-pages"
    Shell.copyRecursive "docs" "gh-pages" true |> printfn "%A"
    Shell.copyFile "gh-pages" "./Samples/FAKE-Calculator.zip"
    File.writeString false "./gh-pages/CNAME" docsDomain
    Git.Staging.stageAll "gh-pages"
    if not BuildServer.isLocalBuild then
        Git.CommandHelper.directRunGitCommandAndFail "gh-pages" "config user.email matthi.d@gmail.com"
        Git.CommandHelper.directRunGitCommandAndFail "gh-pages" "config user.name \"Matthias Dittrich\""
    Git.Commit.exec "gh-pages" (sprintf "Update generated documentation %s" simpleVersion)
    Git.Branches.pushBranch "gh-pages" url "gh-pages"
)

Target.create "FastRelease" (fun _ ->
    let token = githubtoken.Value
    let auth = sprintf "%s:x-oauth-basic@" token
    let url = sprintf "https://%sgithub.com/%s/%s.git" auth github_release_user gitName

    let gitDirectory = getVarOrDefault "git_directory" ""
    if not BuildServer.isLocalBuild then
        Git.CommandHelper.directRunGitCommandAndFail gitDirectory "config user.email matthi.d@gmail.com"
        Git.CommandHelper.directRunGitCommandAndFail gitDirectory "config user.name \"Matthias Dittrich\""
    if gitDirectory <> "" && BuildServer.buildServer = BuildServer.TeamFoundation then
        Trace.trace "Prepare git directory"
        Git.Branches.checkout gitDirectory false TeamFoundation.Environment.BuildSourceVersion
    else
        Git.Staging.stageAll gitDirectory
        Git.Commit.exec gitDirectory (sprintf "Bump version to %s" simpleVersion)
        let branch = Git.Information.getBranchName gitDirectory
        Git.Branches.pushBranch gitDirectory "origin" branch

    Git.Branches.tag gitDirectory simpleVersion
    Git.Branches.pushTag gitDirectory url simpleVersion

    let linuxRuntime = "linux-x64"
    let debFileName = sprintf "fake-cli.%s.%s.deb" simpleVersion linuxRuntime
    let debTarget = sprintf "%s/%s" nugetDncDir debFileName

    let files =
        runtimes @ [ "portable"; "packages" ]
        |> List.map (fun n -> sprintf "%s/Fake.netcore/fake-dotnetcore-%s.zip" nugetDncDir n)
        |> fun l -> l @ [ debTarget ]

    GitHub.createClientWithToken token
    |> GitHub.draftNewRelease github_release_user gitName simpleVersion (release.SemVer.PreRelease <> None) release.Notes
    |> GitHub.uploadFiles files
    |> GitHub.publishDraft
    |> Async.RunSynchronously
)

Target.create "Release_Staging" (fun _ -> ())

open System.IO.Compression

Target.create "PrepareArtifacts" (fun _ ->
    if not fromArtifacts then
        Trace.trace "empty artifactsDir."
    else
        Trace.trace "ensure artifacts."
        let files =
            !! (artifactsDir </> "fake-dotnetcore-*.zip")
            |> GlobbingPattern.setBaseDir "C:\\" // workaround a globbing bug, remove me with 5.0.0-rc014
            |> Seq.toList
        Trace.tracefn "files: %A" files
        files
        |> Shell.copy (nugetDncDir </> "Fake.netcore")

        Zip.unzip nugetDncDir (artifactsDir </> "fake-dotnetcore-packages.zip")

        if Environment.isWindows then
            Directory.ensure chocoReleaseDir
            let name = sprintf "%s.%s.nupkg" "fake" chocoVersion
            Shell.copyFile (sprintf "%s/%s" chocoReleaseDir name) (artifactsDir </> sprintf "chocolatey-%s" name)
        else
            Zip.unzip "." (artifactsDir </> "chocolatey-requirements.zip")

        if buildLegacy then
            Directory.ensure nugetLegacyDir
            Zip.unzip nugetLegacyDir (artifactsDir </> "fake-legacy-packages.zip")

            Directory.ensure "temp/build"
            !! (nugetLegacyDir </> "*.nupkg")
            |> Seq.iter (fun pack ->
                Zip.unzip "temp/build" pack
            )
            Shell.copyDir "build" "temp/build" (fun _ -> true)

        let linuxRuntime = "linux-x64"
        let debFileName = sprintf "fake-cli.%s.%s.deb" simpleVersion linuxRuntime
        Directory.ensure nugetDncDir
        let debTarget = sprintf "%s/%s" nugetDncDir debFileName
        Shell.copyFile debTarget (artifactsDir </> debFileName)

        let unzipIfExists dir file =
            Directory.ensure dir
            if File.Exists file then
                Zip.unzip dir file

        // File is not available in case we already have build the full docs
        unzipIfExists "help" (artifactsDir </> "help-markdown.zip")
        unzipIfExists "docs" (artifactsDir </> "docs.zip")
        unzipIfExists "src/test" (artifactsDir </> "tests.zip")
)

Target.create "BuildArtifacts" (fun args ->
    Directory.ensure "temp"

    if not Environment.isWindows then
        // Chocolatey package is done in a separate step...
        let chocoReq = "temp/chocolatey-requirements.zip"
        //!! @"nuget\dotnetcore\Fake.netcore\win7-x86\**" already part of fake-dotnetcore-win7-x86
        !! @"src\VERIFICATION.txt"
        ++ @"License.txt"
        ++ "src/Fake-choco-template.nuspec"
        |> Zip.zip "." chocoReq
        publish chocoReq

    let buildCache = "temp/build-cache.zip"
    !! (".fake" </> "build.fsx" </> "*.dll")
    ++ (".fake" </> "build.fsx" </> "*.pdb")
    ++ "build.fsx"
    ++ "paket.dependencies"
    ++ "paket.lock"
    ++ "RELEASE_NOTES.md"
    |> Zip.zip "." buildCache
    publish buildCache

    if args.Context.TryFindPrevious "Release_GenerateDocs" |> Option.isNone then
        // When Release_GenerateDocs is missing upload markdown (for later processing)
        let helpZip = "temp/help-markdown.zip"
        !! ("help" </> "**")
        |> Zip.zip "help" helpZip
        publish helpZip
)

open System
Target.create "PrintColors" (fun _ ->
  let color (color: ConsoleColor) (code : unit -> _) =
      let before = Console.ForegroundColor
      try
        Console.ForegroundColor <- color
        code ()
      finally
        Console.ForegroundColor <- before
  color ConsoleColor.Magenta (fun _ -> printfn "TestMagenta")
)
Target.create "FailFast" (fun _ -> failwith "fail fast")
Target.create "EnsureTestsRun" (fun _ ->
//#if !DOTNETCORE
//  if Environment.hasEnvironVar "SkipIntegrationTests" || Environment.hasEnvironVar "SkipTests" then
//      let res = getUserInput "Are you really sure to continue without running tests (yes/no)?"
//      if res <> "yes" then
//          failwith "cannot continue without tests"
//#endif
  ()
)
Target.description "Default Build all artifacts and documentation"
Target.create "Default" ignore
Target.create "_StartDnc" ignore
Target.description "Simple local command line release"
Target.create "Release" ignore
Target.description "dotnet pack pack to build all nuget packages"
Target.create "DotNetPackage" ignore
Target.create "_AfterBuild" ignore
Target.description "Build and test the dotnet sdk part (fake 5 - no legacy)"
Target.create "FullDotNetCore" ignore
Target.description "publish fake 5 runner for various platforms"
Target.create "DotNetPublish" ignore
Target.description "Run the tests - if artifacts are available via 'artifactsdirectory' those are used."
Target.create "RunTests" ignore
Target.description "Generate the docs (potentially from artifacts) and publish as artifact."
Target.create "Release_GenerateDocs" (fun _ ->
    let testZip = "temp/docs.zip"
    !! "docs/**"
    |> Zip.zip "docs" testZip
    publish testZip
)

Target.description "Full Build & Test and publish results as artifacts."
Target.create "Release_BuildAndTest" ignore
open Fake.Core.TargetOperators

"CheckReleaseSecrets"
    ?=> "Clean"
"WorkaroundPaketNuspecBug"
    ==> "Clean"
"WorkaroundPaketNuspecBug"
    ==> "_DotNetPackage"

// DotNet Core Build
"Clean"
    ?=> "_StartDnc"
    ?=> "DownloadPaket"
    ?=> "SetAssemblyInfo"
    ==> "_DotNetPackage"
    ?=> "UnskipAndRevertAssemblyInfo"
    ==> "DotNetPackage"
"_StartDnc"
    ==> "_DotNetPackage"
"DownloadPaket"
    ==> "_DotNetPackage"
"_DotNetPackage"
    ==> "DotNetPackage"

let mutable prev = None
for runtime in "current" :: "portable" :: runtimes do
    let rawTargetName = sprintf "_DotNetPublish_%s" runtime
    let targetName = sprintf "DotNetPublish_%s" runtime
    Target.description (sprintf "publish fake 5 runner for %s" runtime)
    Target.create targetName ignore
    "SetAssemblyInfo"
        ==> rawTargetName
        ?=> "UnskipAndRevertAssemblyInfo"
        ==> targetName
        |> ignore
    rawTargetName
        ==> targetName
        |> ignore
    "_StartDnc"
        ==> targetName
        |> ignore
    "DownloadPaket"
        ==> targetName
        |> ignore
    targetName
        ==> "DotNetPublish"
        |> ignore

    // Make sure we order then (when building parallel!)
    match prev with
    | Some prev -> prev ?=> rawTargetName |> ignore
    | None -> "_DotNetPackage" ?=> rawTargetName |> ignore
    prev <- Some rawTargetName

if buildLegacy then
    ``Legacy-build``.setTargetDependencies fromArtifacts

"DotNetPackage"
    ==> "_AfterBuild"
"DotNetPublish"
    ==> "_AfterBuild"


// Create artifacts when build is finished
"_AfterBuild"
    =?> ("DotNetCoreCreateChocolateyPackage", Environment.isWindows)
    ==> "DotNetCoreCreateDebianPackage"
    =?> ("GenerateDocs", BuildServer.isLocalBuild && Environment.isWindows)
    ==> "Default"

(if fromArtifacts then "PrepareArtifacts" else "_AfterBuild")
    =?> ("GenerateDocs", not <| Environment.hasEnvironVar "SkipDocs")
    ==> "Default"
"_AfterBuild" ?=> "GenerateDocs"

"GenerateDocs"
    ==> "Release_GenerateDocs"

// Build artifacts only (no testing)
"DotNetCoreCreateChocolateyPackage"
    =?> ("BuildArtifacts", Environment.isWindows)
"DotNetCoreCreateZipPackages"
    ==> "BuildArtifacts"


// Test the dotnetcore build
(if fromArtifacts then "PrepareArtifacts" else "_DotNetPackage")
    =?> ("DotNetCoreUnitTests",not <| Environment.hasEnvironVar "SkipTests")
    ==> "FullDotNetCore"
"_DotNetPackage" ?=> "DotNetCoreUnitTests"

"DotNetCoreUnitTests"
    ==> "RunTests"

(if fromArtifacts then "PrepareArtifacts" else "_DotNetPublish_current")
    =?> ("DotNetCoreIntegrationTests", not <| Environment.hasEnvironVar "SkipIntegrationTests" && not <| Environment.hasEnvironVar "SkipTests")
    ==> "FullDotNetCore"
"_DotNetPublish_current" ?=> "DotNetCoreIntegrationTests"

"DotNetCoreIntegrationTests"
    ==> "RunTests"

(if fromArtifacts then "PrepareArtifacts" else "_DotNetPackage")
    =?> ("DotNetCoreIntegrationTests", not <| Environment.hasEnvironVar "SkipIntegrationTests" && not <| Environment.hasEnvironVar "SkipTests")
"_DotNetPackage" ?=> "DotNetCoreIntegrationTests"

(if fromArtifacts then "PrepareArtifacts" else "_DotNetPublish_current")
    =?> ("BootstrapTestDotNetCore", not disableBootstrap && not <| Environment.hasEnvironVar "SkipTests")
    ==> "FullDotNetCore"
"_DotNetPublish_current" ?=> "BootstrapTestDotNetCore"

"BootstrapTestDotNetCore"
    ==> "RunTests"

"DotNetPackage"
    ==> "TemplateIntegrationTests"
    ==> "DotNetCoreCreateZipPackages"
    ==> "FullDotNetCore"
    ==> "Default"

// Artifacts & Tests
"Default" ==> "Release_BuildAndTest"
"Release_GenerateDocs" ?=> "BuildArtifacts"
"BuildArtifacts" ==> "Release_BuildAndTest"
"Release_GenerateDocs" ==> "Release_BuildAndTest"


// Release stuff ('FastRelease' is to release after running 'Default')
(if fromArtifacts then "PrepareArtifacts" else "EnsureTestsRun")
    =?> ("DotNetCorePushChocolateyPackage", Environment.isWindows)
    ==> "FastRelease"
"EnsureTestsRun" ?=> "DotNetCorePushChocolateyPackage"

(if fromArtifacts then "PrepareArtifacts" else "EnsureTestsRun")
    =?> ("ReleaseDocs", not <| Environment.hasEnvironVar "SkipDocs")
    ==> "FastRelease"
"EnsureTestsRun" ?=> "ReleaseDocs"

(if fromArtifacts then "PrepareArtifacts" else "EnsureTestsRun")
    ==> "DotNetCorePushNuGet"
    ==> "FastRelease"
"EnsureTestsRun" ?=> "DotNetCorePushNuGet"


// Gitlab staging (myget release)
"DotNetCorePushNuGet"
    ==> "Release_Staging"
"DotNetCorePushChocolateyPackage"
    ==> "Release_Staging"

// If 'Default' happens it needs to happen before 'EnsureTestsRun'
"Default"
    ?=> "EnsureTestsRun"

// A 'Default' includes a 'Clean'
"Clean"
    ==> "Default"

// A 'Release' includes a 'Default'
"Default"
    ==> "Release"
// A 'Release' includes a 'FastRelease'
"FastRelease"
    ==> "Release"
// A 'Release' includes a 'CheckReleaseSecrets'
"CheckReleaseSecrets"
    ==> "Release"
//start build
Target.runOrDefault "Default"<|MERGE_RESOLUTION|>--- conflicted
+++ resolved
@@ -246,11 +246,8 @@
       "Fake.DotNet.Fsc", "Running the f# compiler - fsc"
       "Fake.DotNet.FSFormatting", "Running fsformatting.exe and generating documentation"
       "Fake.DotNet.Fsi", "FSharp Interactive - fsi"
-<<<<<<< HEAD
+      "Fake.DotNet.FxCop", "Running FxCop for static analysis"
       "Fake.DotNet.ILMerge", "Running the ILMerge static linker tool"
-=======
-      "Fake.DotNet.FxCop", "Running FxCop for static analysis"
->>>>>>> 4eadc22f
       "Fake.DotNet.Mage", "Manifest Generation and Editing Tool"
       "Fake.DotNet.MSBuild", "Running msbuild"
       "Fake.DotNet.NuGet", "Running NuGet Client and interacting with NuGet Feeds"
