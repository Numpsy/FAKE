--- conflicted
+++ resolved
@@ -1,18 +1,15 @@
-<<<<<<< HEAD
 ## 1.54.0.0
 
 * BREAKING CHANGE: Nuget dependencies are now encapsulate in a separate type. This allows to specify the upgrade strategy.
 * If the publishment of a Nuget package fails, then FAKE will try it again.
 * Added Changelog.markdown to FAKE deployment
- 
-=======
+
 ## 1.52.0.0
 
 * Some smaller bugfixes
 * New dependency syntax with ==> and <=>
 * Tracing of StackTrace only if TargetHelper.PrintStackTraceOnError was set to true
 
->>>>>>> c9418fe4
 ## 1.50.0.0
 
 * New task DeleteDirs allows to delete multiple directories.
