--- conflicted
+++ resolved
@@ -121,20 +121,6 @@
   </dependentAssembly>
   <dependentAssembly>
     <Paket>True</Paket>
-<<<<<<< HEAD
-    <assemblyIdentity name="Newtonsoft.Json" publicKeyToken="30ad4fe6b2a6aeed" culture="neutral" />
-    <bindingRedirect oldVersion="0.0.0.0-65535.65535.65535.65535" newVersion="10.0.0.0" />
-  </dependentAssembly>
-  <dependentAssembly>
-    <Paket>True</Paket>
-    <assemblyIdentity name="System.ValueTuple" publicKeyToken="cc7b13ffcd2ddd51" culture="neutral" />
-    <bindingRedirect oldVersion="0.0.0.0-65535.65535.65535.65535" newVersion="4.0.1.0" />
-  </dependentAssembly>
-  <dependentAssembly>
-    <Paket>True</Paket>
-    <assemblyIdentity name="FSharp.Core" publicKeyToken="b03f5f7f11d50a3a" culture="neutral" />
-    <bindingRedirect oldVersion="0.0.0.0-65535.65535.65535.65535" newVersion="4.4.1.0" />
-=======
     <assemblyIdentity name="FSharp.Core" publicKeyToken="b03f5f7f11d50a3a" culture="neutral" />
     <bindingRedirect oldVersion="0.0.0.0-65535.65535.65535.65535" newVersion="4.4.1.0" />
   </dependentAssembly>
@@ -147,7 +133,6 @@
     <Paket>True</Paket>
     <assemblyIdentity name="System.ValueTuple" publicKeyToken="cc7b13ffcd2ddd51" culture="neutral" />
     <bindingRedirect oldVersion="0.0.0.0-65535.65535.65535.65535" newVersion="4.0.1.0" />
->>>>>>> af1b29f2
   </dependentAssembly>
 </assemblyBinding></runtime>
   <startup>
