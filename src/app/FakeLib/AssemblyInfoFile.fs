--- conflicted
+++ resolved
@@ -227,20 +227,9 @@
                 yield!
                     // it might be that a specific assembly has multiple attributes of the same name
                     // if more than one occurences appear, append numerical suffixes to avoid compile errors
-<<<<<<< HEAD
-                    attributes
-                    |> Seq.mapi (fun index a -> index,a)
-                    |> Seq.groupBy (fun (_,attr) -> attr.StaticPropertyName)
-                    |> Seq.collect (fun (_,group) -> group |> Seq.mapi (fun i a -> i,a))
-                    |> Seq.sortBy (fun (_,(index,_)) -> index)
-                    |> Seq.map (fun (id,(_,attr)) ->
-                        let name = if id = 0 then attr.StaticPropertyName else sprintf "%s_%d" attr.StaticPropertyName id
-                        sprintf "    let [<Literal>] %s = %s" name attr.StaticPropertyValue)
-=======
                     attributes 
                     |> getSortedAndNumberedAttributes 
                     |> Seq.map (fun (name, _, value) -> sprintf "    let [<Literal>] %s = %s" name value) 
->>>>>>> 4c22251d
         ]
 
     sourceLines |> writeToFile outputFileName
