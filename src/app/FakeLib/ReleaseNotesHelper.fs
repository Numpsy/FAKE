--- conflicted
+++ resolved
@@ -50,7 +50,6 @@
 /// ## Parameters
 ///  - `data` - Release notes text
 ///
-<<<<<<< HEAD
 /// ### Simple format
 ///
 ///     * 1.1.9 - Infer booleans for ints that only manifest 0 and 1.
@@ -69,8 +68,6 @@
 ///     * Support for compressed HTTP responses. 
 ///     * Fix JSON conversion of 0 and 1 to booleans.
 ///
-=======
->>>>>>> f9549817
 /// ## Sample
 ///
 ///     let release =
