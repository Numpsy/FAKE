--- conflicted
+++ resolved
@@ -942,11 +942,8 @@
         </Reference>
       </ItemGroup>
     </When>
-<<<<<<< HEAD
     <When Condition="($(TargetFrameworkIdentifier) == 'MonoAndroid' And ($(TargetFrameworkVersion) == 'v8.0' Or $(TargetFrameworkVersion) == 'v8.1' Or $(TargetFrameworkVersion) == 'v9.0')) Or ($(TargetFrameworkIdentifier) == '.NETFramework' And ($(TargetFrameworkVersion) == 'v4.7.1' Or $(TargetFrameworkVersion) == 'v4.7.2' Or $(TargetFrameworkVersion) == 'v4.8')) Or ($(TargetFrameworkIdentifier) == '.NETCoreApp' And $(TargetFrameworkVersion) == 'v3.0') Or ($(TargetFrameworkIdentifier) == '.NETStandard' And ($(TargetFrameworkVersion) == 'v2.0' Or $(TargetFrameworkVersion) == 'v2.1')) Or ($(TargetFrameworkIdentifier) == '.NETCore' And $(TargetFrameworkVersion) == 'v5.0')">
-=======
     <When Condition="($(TargetFrameworkIdentifier) == 'MonoAndroid' And ($(TargetFrameworkVersion) == 'v8.0' Or $(TargetFrameworkVersion) == 'v8.1' Or $(TargetFrameworkVersion) == 'v9.0')) Or ($(TargetFrameworkIdentifier) == '.NETFramework' And ($(TargetFrameworkVersion) == 'v4.7.1' Or $(TargetFrameworkVersion) == 'v4.7.2' Or $(TargetFrameworkVersion) == 'v4.8')) Or ($(TargetFrameworkIdentifier) == '.NETCoreApp' And $(TargetFrameworkVersion) == 'v3.0') Or ($(TargetFrameworkIdentifier) == '.NETStandard' And ($(TargetFrameworkVersion) == 'v2.0' Or $(TargetFrameworkVersion) == 'v2.1')) Or ($(TargetFrameworkIdentifier) == '.NETCore' And $(TargetFrameworkVersion) == 'v5.0') Or ($(TargetFrameworkIdentifier) == 'Xamarin.Mac')">
->>>>>>> 43305cfe
       <ItemGroup>
         <Reference Include="System.Runtime.CompilerServices.Unsafe">
           <HintPath>..\..\..\packages\System.Runtime.CompilerServices.Unsafe\lib\netstandard2.0\System.Runtime.CompilerServices.Unsafe.dll</HintPath>
@@ -1035,11 +1032,8 @@
     </When>
   </Choose>
   <Choose>
-<<<<<<< HEAD
     <When Condition="($(TargetFrameworkIdentifier) == '.NETCoreApp' And ($(TargetFrameworkVersion) == 'v1.0' Or $(TargetFrameworkVersion) == 'v1.1')) Or ($(TargetFrameworkIdentifier) == '.NETStandard' And ($(TargetFrameworkVersion) == 'v1.3' Or $(TargetFrameworkVersion) == 'v1.4' Or $(TargetFrameworkVersion) == 'v1.5' Or $(TargetFrameworkVersion) == 'v1.6'))">
-=======
     <When Condition="$(TargetFrameworkIdentifier) == '.NETStandard' And ($(TargetFrameworkVersion) == 'v1.3' Or $(TargetFrameworkVersion) == 'v1.4' Or $(TargetFrameworkVersion) == 'v1.5' Or $(TargetFrameworkVersion) == 'v1.6')">
->>>>>>> 43305cfe
       <ItemGroup>
         <Reference Include="System.Security.Principal.Windows">
           <HintPath>..\..\..\packages\System.Security.Principal.Windows\lib\netstandard1.3\System.Security.Principal.Windows.dll</HintPath>
@@ -1048,11 +1042,8 @@
         </Reference>
       </ItemGroup>
     </When>
-<<<<<<< HEAD
     <When Condition="($(TargetFrameworkIdentifier) == '.NETCoreApp' And ($(TargetFrameworkVersion) == 'v1.0' Or $(TargetFrameworkVersion) == 'v1.1')) Or ($(TargetFrameworkIdentifier) == '.NETStandard' And ($(TargetFrameworkVersion) == 'v1.3' Or $(TargetFrameworkVersion) == 'v1.4' Or $(TargetFrameworkVersion) == 'v1.5' Or $(TargetFrameworkVersion) == 'v1.6'))">
-=======
     <When Condition="$(TargetFrameworkIdentifier) == '.NETStandard' And ($(TargetFrameworkVersion) == 'v1.3' Or $(TargetFrameworkVersion) == 'v1.4' Or $(TargetFrameworkVersion) == 'v1.5' Or $(TargetFrameworkVersion) == 'v1.6')">
->>>>>>> 43305cfe
       <ItemGroup>
         <Reference Include="System.Security.Principal.Windows">
           <HintPath>..\..\..\packages\System.Security.Principal.Windows\ref\netstandard1.3\System.Security.Principal.Windows.dll</HintPath>
