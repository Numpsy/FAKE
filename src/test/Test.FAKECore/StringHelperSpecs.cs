--- conflicted
+++ resolved
@@ -23,13 +23,10 @@
 
         It should_remove_the_fith_part_and_trim =
             () => StringHelper.NormalizeVersion("0.1.2.0.6").ShouldEqual("0.1.2");
-<<<<<<< HEAD
 
         It should_accept_single_versions_like_travis_build_numbers =
             () => StringHelper.NormalizeVersion("42").ShouldEqual("42");
 
-=======
->>>>>>> 99f205bf
     }
 
     public class when_using_string_helper
